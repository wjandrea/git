#include "git-compat-util.h"
#include "commit-reach.h"
#include "config.h"
#include "diff.h"
#include "environment.h"
#include "hex.h"
#include "object-name.h"
#include "object-store-ll.h"
#include "repository.h"
#include "tmp-objdir.h"
#include "commit.h"
#include "tag.h"
#include "graph.h"
#include "log-tree.h"
#include "merge-ort.h"
#include "reflog-walk.h"
#include "refs.h"
#include "replace-object.h"
#include "revision.h"
#include "string-list.h"
#include "color.h"
#include "gpg-interface.h"
#include "sequencer.h"
#include "line-log.h"
#include "help.h"
#include "range-diff.h"
#include "strmap.h"
#include "tree.h"
<<<<<<< HEAD
=======
#include "wildmatch.h"
>>>>>>> d677f7e7
#include "write-or-die.h"

static struct decoration name_decoration = { "object names" };
static int decoration_loaded;
static int decoration_flags;

static char decoration_colors[][COLOR_MAXLEN] = {
	GIT_COLOR_RESET,
	GIT_COLOR_BOLD_GREEN,	/* REF_LOCAL */
	GIT_COLOR_BOLD_RED,	/* REF_REMOTE */
	GIT_COLOR_BOLD_YELLOW,	/* REF_TAG */
	GIT_COLOR_BOLD_MAGENTA,	/* REF_STASH */
	GIT_COLOR_BOLD_CYAN,	/* REF_HEAD */
	GIT_COLOR_BOLD_BLUE,	/* GRAFTED */
};

static const char *color_decorate_slots[] = {
	[DECORATION_REF_LOCAL]	= "branch",
	[DECORATION_REF_REMOTE] = "remoteBranch",
	[DECORATION_REF_TAG]	= "tag",
	[DECORATION_REF_STASH]	= "stash",
	[DECORATION_REF_HEAD]	= "HEAD",
	[DECORATION_GRAFTED]	= "grafted",
};

static const char *decorate_get_color(int decorate_use_color, enum decoration_type ix)
{
	if (want_color(decorate_use_color))
		return decoration_colors[ix];
	return "";
}

define_list_config_array(color_decorate_slots);

int parse_decorate_color_config(const char *var, const char *slot_name, const char *value)
{
	int slot = LOOKUP_CONFIG(color_decorate_slots, slot_name);
	if (slot < 0)
		return 0;
	if (!value)
		return config_error_nonbool(var);
	return color_parse(value, decoration_colors[slot]);
}

/*
 * log-tree.c uses DIFF_OPT_TST for determining whether to use color
 * for showing the commit sha1, use the same check for --decorate
 */
#define decorate_get_color_opt(o, ix) \
	decorate_get_color((o)->use_color, ix)

void add_name_decoration(enum decoration_type type, const char *name, struct object *obj)
{
	struct name_decoration *res;
	FLEX_ALLOC_STR(res, name, name);
	res->type = type;
	res->next = add_decoration(&name_decoration, obj, res);
}

const struct name_decoration *get_name_decoration(const struct object *obj)
{
	load_ref_decorations(NULL, DECORATE_SHORT_REFS);
	return lookup_decoration(&name_decoration, obj);
}

static int match_ref_pattern(const char *refname,
			     const struct string_list_item *item)
{
	int matched = 0;
	if (!item->util) {
		if (!wildmatch(item->string, refname, 0))
			matched = 1;
	} else {
		const char *rest;
		if (skip_prefix(refname, item->string, &rest) &&
		    (!*rest || *rest == '/'))
			matched = 1;
	}
	return matched;
}

static int ref_filter_match(const char *refname,
			    const struct decoration_filter *filter)
{
	struct string_list_item *item;
	const struct string_list *exclude_patterns = filter->exclude_ref_pattern;
	const struct string_list *include_patterns = filter->include_ref_pattern;
	const struct string_list *exclude_patterns_config =
				filter->exclude_ref_config_pattern;

	if (exclude_patterns && exclude_patterns->nr) {
		for_each_string_list_item(item, exclude_patterns) {
			if (match_ref_pattern(refname, item))
				return 0;
		}
	}

	if (include_patterns && include_patterns->nr) {
		for_each_string_list_item(item, include_patterns) {
			if (match_ref_pattern(refname, item))
				return 1;
		}
		return 0;
	}

	if (exclude_patterns_config && exclude_patterns_config->nr) {
		for_each_string_list_item(item, exclude_patterns_config) {
			if (match_ref_pattern(refname, item))
				return 0;
		}
	}

	return 1;
}

static int add_ref_decoration(const char *refname, const struct object_id *oid,
			      int flags UNUSED,
			      void *cb_data)
{
	int i;
	struct object *obj;
	enum object_type objtype;
	enum decoration_type deco_type = DECORATION_NONE;
	struct decoration_filter *filter = (struct decoration_filter *)cb_data;
	const char *git_replace_ref_base = ref_namespace[NAMESPACE_REPLACE].ref;

	if (filter && !ref_filter_match(refname, filter))
		return 0;

	if (starts_with(refname, git_replace_ref_base)) {
		struct object_id original_oid;
		if (!read_replace_refs)
			return 0;
		if (get_oid_hex(refname + strlen(git_replace_ref_base),
				&original_oid)) {
			warning("invalid replace ref %s", refname);
			return 0;
		}
		obj = parse_object(the_repository, &original_oid);
		if (obj)
			add_name_decoration(DECORATION_GRAFTED, "replaced", obj);
		return 0;
	}

	objtype = oid_object_info(the_repository, oid, NULL);
	if (objtype < 0)
		return 0;
	obj = lookup_object_by_type(the_repository, oid, objtype);

	for (i = 0; i < ARRAY_SIZE(ref_namespace); i++) {
		struct ref_namespace_info *info = &ref_namespace[i];

		if (!info->decoration)
			continue;
		if (info->exact) {
			if (!strcmp(refname, info->ref)) {
				deco_type = info->decoration;
				break;
			}
		} else if (starts_with(refname, info->ref)) {
			deco_type = info->decoration;
			break;
		}
	}

	add_name_decoration(deco_type, refname, obj);
	while (obj->type == OBJ_TAG) {
		if (!obj->parsed)
			parse_object(the_repository, &obj->oid);
		obj = ((struct tag *)obj)->tagged;
		if (!obj)
			break;
		add_name_decoration(DECORATION_REF_TAG, refname, obj);
	}
	return 0;
}

static int add_graft_decoration(const struct commit_graft *graft,
				void *cb_data UNUSED)
{
	struct commit *commit = lookup_commit(the_repository, &graft->oid);
	if (!commit)
		return 0;
	add_name_decoration(DECORATION_GRAFTED, "grafted", &commit->object);
	return 0;
}

void load_ref_decorations(struct decoration_filter *filter, int flags)
{
	if (!decoration_loaded) {
		if (filter) {
			struct string_list_item *item;
			for_each_string_list_item(item, filter->exclude_ref_pattern) {
				normalize_glob_ref(item, NULL, item->string);
			}
			for_each_string_list_item(item, filter->include_ref_pattern) {
				normalize_glob_ref(item, NULL, item->string);
			}
			for_each_string_list_item(item, filter->exclude_ref_config_pattern) {
				normalize_glob_ref(item, NULL, item->string);
			}
		}
		decoration_loaded = 1;
		decoration_flags = flags;
		for_each_ref(add_ref_decoration, filter);
		head_ref(add_ref_decoration, filter);
		for_each_commit_graft(add_graft_decoration, filter);
	}
}

static void show_parents(struct commit *commit, int abbrev, FILE *file)
{
	struct commit_list *p;
	for (p = commit->parents; p ; p = p->next) {
		struct commit *parent = p->item;
		fprintf(file, " %s",
			repo_find_unique_abbrev(the_repository, &parent->object.oid, abbrev));
	}
}

static void show_children(struct rev_info *opt, struct commit *commit, int abbrev)
{
	struct commit_list *p = lookup_decoration(&opt->children, &commit->object);
	for ( ; p; p = p->next) {
		fprintf(opt->diffopt.file, " %s",
			repo_find_unique_abbrev(the_repository, &p->item->object.oid, abbrev));
	}
}

/*
 * Do we have HEAD in the output, and also the branch it points at?
 * If so, find that decoration entry for that current branch.
 */
static const struct name_decoration *current_pointed_by_HEAD(const struct name_decoration *decoration)
{
	const struct name_decoration *list, *head = NULL;
	const char *branch_name = NULL;
	int rru_flags;

	/* First find HEAD */
	for (list = decoration; list; list = list->next)
		if (list->type == DECORATION_REF_HEAD) {
			head = list;
			break;
		}
	if (!head)
		return NULL;

	/* Now resolve and find the matching current branch */
	branch_name = resolve_ref_unsafe("HEAD", 0, NULL, &rru_flags);
	if (!branch_name || !(rru_flags & REF_ISSYMREF))
		return NULL;

	if (!starts_with(branch_name, "refs/"))
		return NULL;

	/* OK, do we have that ref in the list? */
	for (list = decoration; list; list = list->next)
		if ((list->type == DECORATION_REF_LOCAL) &&
		    !strcmp(branch_name, list->name)) {
			return list;
		}

	return NULL;
}

static void show_name(struct strbuf *sb, const struct name_decoration *decoration)
{
	if (decoration_flags == DECORATE_SHORT_REFS)
		strbuf_addstr(sb, prettify_refname(decoration->name));
	else
		strbuf_addstr(sb, decoration->name);
}

/*
 * The caller makes sure there is no funny color before calling.
 * format_decorations_extended makes sure the same after return.
 */
void format_decorations_extended(struct strbuf *sb,
			const struct commit *commit,
			int use_color,
			const char *prefix,
			const char *separator,
			const char *suffix)
{
	const struct name_decoration *decoration;
	const struct name_decoration *current_and_HEAD;
	const char *color_commit =
		diff_get_color(use_color, DIFF_COMMIT);
	const char *color_reset =
		decorate_get_color(use_color, DECORATION_NONE);

	decoration = get_name_decoration(&commit->object);
	if (!decoration)
		return;

	current_and_HEAD = current_pointed_by_HEAD(decoration);
	while (decoration) {
		/*
		 * When both current and HEAD are there, only
		 * show HEAD->current where HEAD would have
		 * appeared, skipping the entry for current.
		 */
		if (decoration != current_and_HEAD) {
			strbuf_addstr(sb, color_commit);
			strbuf_addstr(sb, prefix);
			strbuf_addstr(sb, color_reset);
			strbuf_addstr(sb, decorate_get_color(use_color, decoration->type));
			if (decoration->type == DECORATION_REF_TAG)
				strbuf_addstr(sb, "tag: ");

			show_name(sb, decoration);

			if (current_and_HEAD &&
			    decoration->type == DECORATION_REF_HEAD) {
				strbuf_addstr(sb, " -> ");
				strbuf_addstr(sb, color_reset);
				strbuf_addstr(sb, decorate_get_color(use_color, current_and_HEAD->type));
				show_name(sb, current_and_HEAD);
			}
			strbuf_addstr(sb, color_reset);

			prefix = separator;
		}
		decoration = decoration->next;
	}
	strbuf_addstr(sb, color_commit);
	strbuf_addstr(sb, suffix);
	strbuf_addstr(sb, color_reset);
}

void show_decorations(struct rev_info *opt, struct commit *commit)
{
	struct strbuf sb = STRBUF_INIT;

	if (opt->sources) {
		char **slot = revision_sources_peek(opt->sources, commit);

		if (slot && *slot)
			fprintf(opt->diffopt.file, "\t%s", *slot);
	}
	if (!opt->show_decorations)
		return;
	format_decorations(&sb, commit, opt->diffopt.use_color);
	fputs(sb.buf, opt->diffopt.file);
	strbuf_release(&sb);
}

static unsigned int digits_in_number(unsigned int number)
{
	unsigned int i = 10, result = 1;
	while (i <= number) {
		i *= 10;
		result++;
	}
	return result;
}

void fmt_output_subject(struct strbuf *filename,
			const char *subject,
			struct rev_info *info)
{
	const char *suffix = info->patch_suffix;
	int nr = info->nr;
	int start_len = filename->len;
	int max_len = start_len + info->patch_name_max - (strlen(suffix) + 1);

	if (info->reroll_count) {
		struct strbuf temp = STRBUF_INIT;

		strbuf_addf(&temp, "v%s", info->reroll_count);
		format_sanitized_subject(filename, temp.buf, temp.len);
		strbuf_addstr(filename, "-");
		strbuf_release(&temp);
	}
	strbuf_addf(filename, "%04d-%s", nr, subject);

	if (max_len < filename->len)
		strbuf_setlen(filename, max_len);
	strbuf_addstr(filename, suffix);
}

void fmt_output_commit(struct strbuf *filename,
		       struct commit *commit,
		       struct rev_info *info)
{
	struct pretty_print_context ctx = {0};
	struct strbuf subject = STRBUF_INIT;

	repo_format_commit_message(the_repository, commit, "%f", &subject,
				   &ctx);
	fmt_output_subject(filename, subject.buf, info);
	strbuf_release(&subject);
}

void fmt_output_email_subject(struct strbuf *sb, struct rev_info *opt)
{
	if (opt->total > 0) {
		strbuf_addf(sb, "Subject: [%s%s%0*d/%d] ",
			    opt->subject_prefix,
			    *opt->subject_prefix ? " " : "",
			    digits_in_number(opt->total),
			    opt->nr, opt->total);
	} else if (opt->total == 0 && opt->subject_prefix && *opt->subject_prefix) {
		strbuf_addf(sb, "Subject: [%s] ",
			    opt->subject_prefix);
	} else {
		strbuf_addstr(sb, "Subject: ");
	}
}

void log_write_email_headers(struct rev_info *opt, struct commit *commit,
			     const char **extra_headers_p,
			     int *need_8bit_cte_p,
			     int maybe_multipart)
{
	const char *extra_headers = opt->extra_headers;
	const char *name = oid_to_hex(opt->zero_commit ?
				      null_oid() : &commit->object.oid);

	*need_8bit_cte_p = 0; /* unknown */

	fprintf(opt->diffopt.file, "From %s Mon Sep 17 00:00:00 2001\n", name);
	graph_show_oneline(opt->graph);
	if (opt->message_id) {
		fprintf(opt->diffopt.file, "Message-ID: <%s>\n", opt->message_id);
		graph_show_oneline(opt->graph);
	}
	if (opt->ref_message_ids && opt->ref_message_ids->nr > 0) {
		int i, n;
		n = opt->ref_message_ids->nr;
		fprintf(opt->diffopt.file, "In-Reply-To: <%s>\n", opt->ref_message_ids->items[n-1].string);
		for (i = 0; i < n; i++)
			fprintf(opt->diffopt.file, "%s<%s>\n", (i > 0 ? "\t" : "References: "),
			       opt->ref_message_ids->items[i].string);
		graph_show_oneline(opt->graph);
	}
	if (opt->mime_boundary && maybe_multipart) {
		static struct strbuf subject_buffer = STRBUF_INIT;
		static struct strbuf buffer = STRBUF_INIT;
		struct strbuf filename =  STRBUF_INIT;
		*need_8bit_cte_p = -1; /* NEVER */

		strbuf_reset(&subject_buffer);
		strbuf_reset(&buffer);

		strbuf_addf(&subject_buffer,
			 "%s"
			 "MIME-Version: 1.0\n"
			 "Content-Type: multipart/mixed;"
			 " boundary=\"%s%s\"\n"
			 "\n"
			 "This is a multi-part message in MIME "
			 "format.\n"
			 "--%s%s\n"
			 "Content-Type: text/plain; "
			 "charset=UTF-8; format=fixed\n"
			 "Content-Transfer-Encoding: 8bit\n\n",
			 extra_headers ? extra_headers : "",
			 mime_boundary_leader, opt->mime_boundary,
			 mime_boundary_leader, opt->mime_boundary);
		extra_headers = subject_buffer.buf;

		if (opt->numbered_files)
			strbuf_addf(&filename, "%d", opt->nr);
		else
			fmt_output_commit(&filename, commit, opt);
		strbuf_addf(&buffer,
			 "\n--%s%s\n"
			 "Content-Type: text/x-patch;"
			 " name=\"%s\"\n"
			 "Content-Transfer-Encoding: 8bit\n"
			 "Content-Disposition: %s;"
			 " filename=\"%s\"\n\n",
			 mime_boundary_leader, opt->mime_boundary,
			 filename.buf,
			 opt->no_inline ? "attachment" : "inline",
			 filename.buf);
		opt->diffopt.stat_sep = buffer.buf;
		strbuf_release(&filename);
	}
	*extra_headers_p = extra_headers;
}

static void show_sig_lines(struct rev_info *opt, int status, const char *bol)
{
	const char *color, *reset, *eol;

	color = diff_get_color_opt(&opt->diffopt,
				   status ? DIFF_WHITESPACE : DIFF_FRAGINFO);
	reset = diff_get_color_opt(&opt->diffopt, DIFF_RESET);
	while (*bol) {
		eol = strchrnul(bol, '\n');
		fprintf(opt->diffopt.file, "%s%.*s%s%s", color, (int)(eol - bol), bol, reset,
		       *eol ? "\n" : "");
		graph_show_oneline(opt->graph);
		bol = (*eol) ? (eol + 1) : eol;
	}
}

static void show_signature(struct rev_info *opt, struct commit *commit)
{
	struct strbuf payload = STRBUF_INIT;
	struct strbuf signature = STRBUF_INIT;
	struct signature_check sigc = { 0 };
	int status;

	if (parse_signed_commit(commit, &payload, &signature, the_hash_algo) <= 0)
		goto out;

	sigc.payload_type = SIGNATURE_PAYLOAD_COMMIT;
	sigc.payload = strbuf_detach(&payload, &sigc.payload_len);
	status = check_signature(&sigc, signature.buf, signature.len);
	if (status && !sigc.output)
		show_sig_lines(opt, status, "No signature\n");
	else
		show_sig_lines(opt, status, sigc.output);
	signature_check_clear(&sigc);

 out:
	strbuf_release(&payload);
	strbuf_release(&signature);
}

static int which_parent(const struct object_id *oid, const struct commit *commit)
{
	int nth;
	const struct commit_list *parent;

	for (nth = 0, parent = commit->parents; parent; parent = parent->next) {
		if (oideq(&parent->item->object.oid, oid))
			return nth;
		nth++;
	}
	return -1;
}

static int is_common_merge(const struct commit *commit)
{
	return (commit->parents
		&& commit->parents->next
		&& !commit->parents->next->next);
}

static int show_one_mergetag(struct commit *commit,
			     struct commit_extra_header *extra,
			     void *data)
{
	struct rev_info *opt = (struct rev_info *)data;
	struct object_id oid;
	struct tag *tag;
	struct strbuf verify_message;
	struct signature_check sigc = { 0 };
	int status, nth;
	struct strbuf payload = STRBUF_INIT;
	struct strbuf signature = STRBUF_INIT;

	hash_object_file(the_hash_algo, extra->value, extra->len,
			 OBJ_TAG, &oid);
	tag = lookup_tag(the_repository, &oid);
	if (!tag)
		return -1; /* error message already given */

	strbuf_init(&verify_message, 256);
	if (parse_tag_buffer(the_repository, tag, extra->value, extra->len))
		strbuf_addstr(&verify_message, "malformed mergetag\n");
	else if (is_common_merge(commit) &&
		 oideq(&tag->tagged->oid,
		       &commit->parents->next->item->object.oid))
		strbuf_addf(&verify_message,
			    "merged tag '%s'\n", tag->tag);
	else if ((nth = which_parent(&tag->tagged->oid, commit)) < 0)
		strbuf_addf(&verify_message, "tag %s names a non-parent %s\n",
				    tag->tag, oid_to_hex(&tag->tagged->oid));
	else
		strbuf_addf(&verify_message,
			    "parent #%d, tagged '%s'\n", nth + 1, tag->tag);

	status = -1;
	if (parse_signature(extra->value, extra->len, &payload, &signature)) {
		/* could have a good signature */
		sigc.payload_type = SIGNATURE_PAYLOAD_TAG;
		sigc.payload = strbuf_detach(&payload, &sigc.payload_len);
		status = check_signature(&sigc, signature.buf, signature.len);
		if (sigc.output)
			strbuf_addstr(&verify_message, sigc.output);
		else
			strbuf_addstr(&verify_message, "No signature\n");
		signature_check_clear(&sigc);
		/* otherwise we couldn't verify, which is shown as bad */
	}

	show_sig_lines(opt, status, verify_message.buf);
	strbuf_release(&verify_message);
	strbuf_release(&payload);
	strbuf_release(&signature);
	return 0;
}

static int show_mergetag(struct rev_info *opt, struct commit *commit)
{
	return for_each_mergetag(show_one_mergetag, commit, opt);
}

static void next_commentary_block(struct rev_info *opt, struct strbuf *sb)
{
	const char *x = opt->shown_dashes ? "\n" : "---\n";
	if (sb)
		strbuf_addstr(sb, x);
	else
		fputs(x, opt->diffopt.file);
	opt->shown_dashes = 1;
}

void show_log(struct rev_info *opt)
{
	struct strbuf msgbuf = STRBUF_INIT;
	struct log_info *log = opt->loginfo;
	struct commit *commit = log->commit, *parent = log->parent;
	int abbrev_commit = opt->abbrev_commit ? opt->abbrev : the_hash_algo->hexsz;
	const char *extra_headers = opt->extra_headers;
	struct pretty_print_context ctx = {0};

	opt->loginfo = NULL;
	if (!opt->verbose_header) {
		graph_show_commit(opt->graph);

		if (!opt->graph)
			put_revision_mark(opt, commit);
		fputs(repo_find_unique_abbrev(the_repository, &commit->object.oid, abbrev_commit),
		      opt->diffopt.file);
		if (opt->print_parents)
			show_parents(commit, abbrev_commit, opt->diffopt.file);
		if (opt->children.name)
			show_children(opt, commit, abbrev_commit);
		show_decorations(opt, commit);
		if (opt->graph && !graph_is_commit_finished(opt->graph)) {
			putc('\n', opt->diffopt.file);
			graph_show_remainder(opt->graph);
		}
		putc(opt->diffopt.line_termination, opt->diffopt.file);
		return;
	}

	/*
	 * If use_terminator is set, we already handled any record termination
	 * at the end of the last record.
	 * Otherwise, add a diffopt.line_termination character before all
	 * entries but the first.  (IOW, as a separator between entries)
	 */
	if (opt->shown_one && !opt->use_terminator) {
		/*
		 * If entries are separated by a newline, the output
		 * should look human-readable.  If the last entry ended
		 * with a newline, print the graph output before this
		 * newline.  Otherwise it will end up as a completely blank
		 * line and will look like a gap in the graph.
		 *
		 * If the entry separator is not a newline, the output is
		 * primarily intended for programmatic consumption, and we
		 * never want the extra graph output before the entry
		 * separator.
		 */
		if (opt->diffopt.line_termination == '\n' &&
		    !opt->missing_newline)
			graph_show_padding(opt->graph);
		putc(opt->diffopt.line_termination, opt->diffopt.file);
	}
	opt->shown_one = 1;

	/*
	 * If the history graph was requested,
	 * print the graph, up to this commit's line
	 */
	graph_show_commit(opt->graph);

	/*
	 * Print header line of header..
	 */

	if (cmit_fmt_is_mail(opt->commit_format)) {
		log_write_email_headers(opt, commit, &extra_headers,
					&ctx.need_8bit_cte, 1);
		ctx.rev = opt;
		ctx.print_email_subject = 1;
	} else if (opt->commit_format != CMIT_FMT_USERFORMAT) {
		fputs(diff_get_color_opt(&opt->diffopt, DIFF_COMMIT), opt->diffopt.file);
		if (opt->commit_format != CMIT_FMT_ONELINE)
			fputs("commit ", opt->diffopt.file);

		if (!opt->graph)
			put_revision_mark(opt, commit);
		fputs(repo_find_unique_abbrev(the_repository, &commit->object.oid,
					      abbrev_commit),
		      opt->diffopt.file);
		if (opt->print_parents)
			show_parents(commit, abbrev_commit, opt->diffopt.file);
		if (opt->children.name)
			show_children(opt, commit, abbrev_commit);
		if (parent)
			fprintf(opt->diffopt.file, " (from %s)",
			       repo_find_unique_abbrev(the_repository, &parent->object.oid, abbrev_commit));
		fputs(diff_get_color_opt(&opt->diffopt, DIFF_RESET), opt->diffopt.file);
		show_decorations(opt, commit);
		if (opt->commit_format == CMIT_FMT_ONELINE) {
			putc(' ', opt->diffopt.file);
		} else {
			putc('\n', opt->diffopt.file);
			graph_show_oneline(opt->graph);
		}
		if (opt->reflog_info) {
			/*
			 * setup_revisions() ensures that opt->reflog_info
			 * and opt->graph cannot both be set,
			 * so we don't need to worry about printing the
			 * graph info here.
			 */
			show_reflog_message(opt->reflog_info,
					    opt->commit_format == CMIT_FMT_ONELINE,
					    &opt->date_mode,
					    opt->date_mode_explicit);
			if (opt->commit_format == CMIT_FMT_ONELINE)
				return;
		}
	}

	if (opt->show_signature) {
		show_signature(opt, commit);
		show_mergetag(opt, commit);
	}

	if (opt->show_notes) {
		int raw;
		struct strbuf notebuf = STRBUF_INIT;

		raw = (opt->commit_format == CMIT_FMT_USERFORMAT);
		format_display_notes(&commit->object.oid, &notebuf,
				     get_log_output_encoding(), raw);
		ctx.notes_message = strbuf_detach(&notebuf, NULL);
	}

	/*
	 * And then the pretty-printed message itself
	 */
	if (ctx.need_8bit_cte >= 0 && opt->add_signoff)
		ctx.need_8bit_cte =
			has_non_ascii(fmt_name(WANT_COMMITTER_IDENT));
	ctx.date_mode = opt->date_mode;
	ctx.date_mode_explicit = opt->date_mode_explicit;
	ctx.abbrev = opt->diffopt.abbrev;
	ctx.after_subject = extra_headers;
	ctx.preserve_subject = opt->preserve_subject;
	ctx.encode_email_headers = opt->encode_email_headers;
	ctx.reflog_info = opt->reflog_info;
	ctx.fmt = opt->commit_format;
	ctx.mailmap = opt->mailmap;
	ctx.color = opt->diffopt.use_color;
	ctx.expand_tabs_in_log = opt->expand_tabs_in_log;
	ctx.output_encoding = get_log_output_encoding();
	ctx.rev = opt;
	if (opt->from_ident.mail_begin && opt->from_ident.name_begin)
		ctx.from_ident = &opt->from_ident;
	if (opt->graph)
		ctx.graph_width = graph_width(opt->graph);
	pretty_print_commit(&ctx, commit, &msgbuf);

	if (opt->add_signoff)
		append_signoff(&msgbuf, 0, APPEND_SIGNOFF_DEDUP);

	if ((ctx.fmt != CMIT_FMT_USERFORMAT) &&
	    ctx.notes_message && *ctx.notes_message) {
		if (cmit_fmt_is_mail(ctx.fmt))
			next_commentary_block(opt, &msgbuf);
		strbuf_addstr(&msgbuf, ctx.notes_message);
	}

	if (opt->show_log_size) {
		fprintf(opt->diffopt.file, "log size %i\n", (int)msgbuf.len);
		graph_show_oneline(opt->graph);
	}

	/*
	 * Set opt->missing_newline if msgbuf doesn't
	 * end in a newline (including if it is empty)
	 */
	if (!msgbuf.len || msgbuf.buf[msgbuf.len - 1] != '\n')
		opt->missing_newline = 1;
	else
		opt->missing_newline = 0;

	graph_show_commit_msg(opt->graph, opt->diffopt.file, &msgbuf);
	if (opt->use_terminator && !commit_format_is_empty(opt->commit_format)) {
		if (!opt->missing_newline)
			graph_show_padding(opt->graph);
		putc(opt->diffopt.line_termination, opt->diffopt.file);
	}

	strbuf_release(&msgbuf);
	free(ctx.notes_message);

	if (cmit_fmt_is_mail(ctx.fmt) && opt->idiff_oid1) {
		struct diff_queue_struct dq;

		memcpy(&dq, &diff_queued_diff, sizeof(diff_queued_diff));
		DIFF_QUEUE_CLEAR(&diff_queued_diff);

		next_commentary_block(opt, NULL);
		fprintf_ln(opt->diffopt.file, "%s", opt->idiff_title);
		show_interdiff(opt->idiff_oid1, opt->idiff_oid2, 2,
			       &opt->diffopt);

		memcpy(&diff_queued_diff, &dq, sizeof(diff_queued_diff));
	}

	if (cmit_fmt_is_mail(ctx.fmt) && opt->rdiff1) {
		struct diff_queue_struct dq;
		struct diff_options opts;
		struct range_diff_options range_diff_opts = {
			.creation_factor = opt->creation_factor,
			.dual_color = 1,
			.diffopt = &opts
		};

		memcpy(&dq, &diff_queued_diff, sizeof(diff_queued_diff));
		DIFF_QUEUE_CLEAR(&diff_queued_diff);

		next_commentary_block(opt, NULL);
		fprintf_ln(opt->diffopt.file, "%s", opt->rdiff_title);
		/*
		 * Pass minimum required diff-options to range-diff; others
		 * can be added later if deemed desirable.
		 */
		repo_diff_setup(the_repository, &opts);
		opts.file = opt->diffopt.file;
		opts.use_color = opt->diffopt.use_color;
		diff_setup_done(&opts);
		show_range_diff(opt->rdiff1, opt->rdiff2, &range_diff_opts);

		memcpy(&diff_queued_diff, &dq, sizeof(diff_queued_diff));
	}
}

int log_tree_diff_flush(struct rev_info *opt)
{
	opt->shown_dashes = 0;
	diffcore_std(&opt->diffopt);

	if (diff_queue_is_empty(&opt->diffopt)) {
		int saved_fmt = opt->diffopt.output_format;
		opt->diffopt.output_format = DIFF_FORMAT_NO_OUTPUT;
		diff_flush(&opt->diffopt);
		opt->diffopt.output_format = saved_fmt;
		return 0;
	}

	if (opt->loginfo && !opt->no_commit_id) {
		show_log(opt);
		if ((opt->diffopt.output_format & ~DIFF_FORMAT_NO_OUTPUT) &&
		    opt->verbose_header &&
		    opt->commit_format != CMIT_FMT_ONELINE &&
		    !commit_format_is_empty(opt->commit_format)) {
			/*
			 * When showing a verbose header (i.e. log message),
			 * and not in --pretty=oneline format, we would want
			 * an extra newline between the end of log and the
			 * diff/diffstat output for readability.
			 */
			int pch = DIFF_FORMAT_DIFFSTAT | DIFF_FORMAT_PATCH;
			if (opt->diffopt.output_prefix) {
				struct strbuf *msg = NULL;
				msg = opt->diffopt.output_prefix(&opt->diffopt,
					opt->diffopt.output_prefix_data);
				fwrite(msg->buf, msg->len, 1, opt->diffopt.file);
			}

			/*
			 * We may have shown three-dashes line early
			 * between generated commentary (notes, etc.)
			 * and the log message, in which case we only
			 * want a blank line after the commentary
			 * without (an extra) three-dashes line.
			 * Otherwise, we show the three-dashes line if
			 * we are showing the patch with diffstat, but
			 * in that case, there is no extra blank line
			 * after the three-dashes line.
			 */
			if (!opt->shown_dashes &&
			    (pch & opt->diffopt.output_format) == pch)
				fprintf(opt->diffopt.file, "---");
			putc('\n', opt->diffopt.file);
		}
	}
	diff_flush(&opt->diffopt);
	return 1;
}

static int do_diff_combined(struct rev_info *opt, struct commit *commit)
{
	diff_tree_combined_merge(commit, opt);
	return !opt->loginfo;
}

static void setup_additional_headers(struct diff_options *o,
				     struct strmap *all_headers)
{
	struct hashmap_iter iter;
	struct strmap_entry *entry;

	/*
	 * Make o->additional_path_headers contain the subset of all_headers
	 * that match o->pathspec.  If there aren't any that match o->pathspec,
	 * then make o->additional_path_headers be NULL.
	 */

	if (!o->pathspec.nr) {
		o->additional_path_headers = all_headers;
		return;
	}

	o->additional_path_headers = xmalloc(sizeof(struct strmap));
	strmap_init_with_options(o->additional_path_headers, NULL, 0);
	strmap_for_each_entry(all_headers, &iter, entry) {
		if (match_pathspec(the_repository->index, &o->pathspec,
				   entry->key, strlen(entry->key),
				   0 /* prefix */, NULL /* seen */,
				   0 /* is_dir */))
			strmap_put(o->additional_path_headers,
				   entry->key, entry->value);
	}
	if (!strmap_get_size(o->additional_path_headers)) {
		strmap_clear(o->additional_path_headers, 0);
		FREE_AND_NULL(o->additional_path_headers);
	}
}

static void cleanup_additional_headers(struct diff_options *o)
{
	if (!o->pathspec.nr) {
		o->additional_path_headers = NULL;
		return;
	}
	if (!o->additional_path_headers)
		return;

	strmap_clear(o->additional_path_headers, 0);
	FREE_AND_NULL(o->additional_path_headers);
}

static int do_remerge_diff(struct rev_info *opt,
			   struct commit_list *parents,
			   struct object_id *oid)
{
	struct merge_options o;
	struct commit_list *bases;
	struct merge_result res = {0};
	struct pretty_print_context ctx = {0};
	struct commit *parent1 = parents->item;
	struct commit *parent2 = parents->next->item;
	struct strbuf parent1_desc = STRBUF_INIT;
	struct strbuf parent2_desc = STRBUF_INIT;

	/* Setup merge options */
	init_merge_options(&o, the_repository);
	o.show_rename_progress = 0;
	o.record_conflict_msgs_as_headers = 1;
	o.msg_header_prefix = "remerge";

	ctx.abbrev = DEFAULT_ABBREV;
	repo_format_commit_message(the_repository, parent1, "%h (%s)",
				   &parent1_desc, &ctx);
	repo_format_commit_message(the_repository, parent2, "%h (%s)",
				   &parent2_desc, &ctx);
	o.branch1 = parent1_desc.buf;
	o.branch2 = parent2_desc.buf;

	/* Parse the relevant commits and get the merge bases */
	parse_commit_or_die(parent1);
	parse_commit_or_die(parent2);
	bases = repo_get_merge_bases(the_repository, parent1, parent2);

	/* Re-merge the parents */
	merge_incore_recursive(&o, bases, parent1, parent2, &res);

	/* Show the diff */
	setup_additional_headers(&opt->diffopt, res.path_messages);
	diff_tree_oid(&res.tree->object.oid, oid, "", &opt->diffopt);
	log_tree_diff_flush(opt);

	/* Cleanup */
	cleanup_additional_headers(&opt->diffopt);
	strbuf_release(&parent1_desc);
	strbuf_release(&parent2_desc);
	merge_finalize(&o, &res);

	/* Clean up the contents of the temporary object directory */
	if (opt->remerge_objdir)
		tmp_objdir_discard_objects(opt->remerge_objdir);
	else
		BUG("did a remerge diff without remerge_objdir?!?");

	return !opt->loginfo;
}

/*
 * Show the diff of a commit.
 *
 * Return true if we printed any log info messages
 */
static int log_tree_diff(struct rev_info *opt, struct commit *commit, struct log_info *log)
{
	int showed_log;
	struct commit_list *parents;
	struct object_id *oid;
	int is_merge;
	int all_need_diff = opt->diff || opt->diffopt.flags.exit_with_status;

	if (!all_need_diff && !opt->merges_need_diff)
		return 0;

	parse_commit_or_die(commit);
	oid = get_commit_tree_oid(commit);

	parents = get_saved_parents(opt, commit);
	is_merge = parents && parents->next;
	if (!is_merge && !all_need_diff)
		return 0;

	/* Root commit? */
	if (!parents) {
		if (opt->show_root_diff) {
			diff_root_tree_oid(oid, "", &opt->diffopt);
			log_tree_diff_flush(opt);
		}
		return !opt->loginfo;
	}

	if (is_merge) {
		int octopus = (parents->next->next != NULL);

		if (opt->remerge_diff) {
			if (octopus) {
				show_log(opt);
				fprintf(opt->diffopt.file,
					"diff: warning: Skipping remerge-diff "
					"for octopus merges.\n");
				return 1;
			}
			return do_remerge_diff(opt, parents, oid);
		}
		if (opt->combine_merges)
			return do_diff_combined(opt, commit);
		if (opt->separate_merges) {
			if (!opt->first_parent_merges) {
				/* Show parent info for multiple diffs */
				log->parent = parents->item;
			}
		} else
			return 0;
	}

	showed_log = 0;
	for (;;) {
		struct commit *parent = parents->item;

		parse_commit_or_die(parent);
		diff_tree_oid(get_commit_tree_oid(parent),
			      oid, "", &opt->diffopt);
		log_tree_diff_flush(opt);

		showed_log |= !opt->loginfo;

		/* Set up the log info for the next parent, if any.. */
		parents = parents->next;
		if (!parents || opt->first_parent_merges)
			break;
		log->parent = parents->item;
		opt->loginfo = log;
	}
	return showed_log;
}

int log_tree_commit(struct rev_info *opt, struct commit *commit)
{
	struct log_info log;
	int shown;
	/* maybe called by e.g. cmd_log_walk(), maybe stand-alone */
	int no_free = opt->diffopt.no_free;

	log.commit = commit;
	log.parent = NULL;
	opt->loginfo = &log;
	opt->diffopt.no_free = 1;

	/* NEEDSWORK: no restoring of no_free?  Why? */
	if (opt->line_level_traverse)
		return line_log_print(opt, commit);

	if (opt->track_linear && !opt->linear && !opt->reverse_output_stage)
		fprintf(opt->diffopt.file, "\n%s\n", opt->break_bar);
	shown = log_tree_diff(opt, commit, &log);
	if (!shown && opt->loginfo && opt->always_show_header) {
		log.parent = NULL;
		show_log(opt);
		shown = 1;
	}
	if (opt->track_linear && !opt->linear && opt->reverse_output_stage)
		fprintf(opt->diffopt.file, "\n%s\n", opt->break_bar);
	opt->loginfo = NULL;
	maybe_flush_or_die(opt->diffopt.file, "stdout");
	opt->diffopt.no_free = no_free;
	diff_free(&opt->diffopt);
	return shown;
}<|MERGE_RESOLUTION|>--- conflicted
+++ resolved
@@ -26,10 +26,7 @@
 #include "range-diff.h"
 #include "strmap.h"
 #include "tree.h"
-<<<<<<< HEAD
-=======
 #include "wildmatch.h"
->>>>>>> d677f7e7
 #include "write-or-die.h"
 
 static struct decoration name_decoration = { "object names" };
