--- conflicted
+++ resolved
@@ -5,11 +5,8 @@
 #include "pathspec.h"
 #include "dir.h"
 #include "fsmonitor.h"
-<<<<<<< HEAD
 #include "config.h"
-=======
 #include "progress.h"
->>>>>>> ae9af122
 
 #ifdef NO_PTHREADS
 static void preload_index(struct index_state *index,
@@ -109,11 +106,7 @@
 {
 	int threads, i, work, offset;
 	struct thread_data data[MAX_PARALLEL];
-<<<<<<< HEAD
-=======
-	uint64_t start = getnanotime();
 	struct progress_data pd;
->>>>>>> ae9af122
 
 	if (!core_preload_index)
 		return;
@@ -154,13 +147,9 @@
 		if (pthread_join(p->pthread, NULL))
 			die("unable to join threaded lstat");
 	}
-<<<<<<< HEAD
-	trace_performance_leave("preload index");
-=======
 	stop_progress(&pd.progress);
 
-	trace_performance_since(start, "preload index");
->>>>>>> ae9af122
+	trace_performance_leave("preload index");
 }
 #endif
 
