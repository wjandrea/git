--- conflicted
+++ resolved
@@ -527,13 +527,8 @@
 	return retval;
 }
 
-<<<<<<< HEAD
 static int verify_headers(const void *data, unsigned long size,
-			  struct object *obj, fsck_error error_func)
-=======
-static int require_end_of_header(const void *data, unsigned long size,
-	struct object *obj, struct fsck_options *options)
->>>>>>> 1335f732
+			  struct object *obj, struct fsck_options *options)
 {
 	const char *buffer = (const char *)data;
 	unsigned long i;
@@ -550,7 +545,6 @@
 		}
 	}
 
-<<<<<<< HEAD
 	/*
 	 * We did not find double-LF that separates the header
 	 * and the body.  Not having a body is not a crime but
@@ -560,11 +554,8 @@
 	if (size && buffer[size - 1] == '\n')
 		return 0;
 
-	return error_func(obj, FSCK_ERROR, "unterminated header");
-=======
 	return report(options, obj,
 		FSCK_MSG_UNTERMINATED_HEADER, "unterminated header");
->>>>>>> 1335f732
 }
 
 static int fsck_ident(const char **ident, struct object *obj, struct fsck_options *options)
@@ -619,11 +610,7 @@
 	unsigned parent_count, parent_line_count = 0, author_count;
 	int err;
 
-<<<<<<< HEAD
-	if (verify_headers(buffer, size, &commit->object, error_func))
-=======
-	if (require_end_of_header(buffer, size, &commit->object, options))
->>>>>>> 1335f732
+	if (verify_headers(buffer, size, &commit->object, options))
 		return -1;
 
 	if (!skip_prefix(buffer, "tree ", &buffer))
@@ -724,11 +711,7 @@
 		}
 	}
 
-<<<<<<< HEAD
-	if (verify_headers(buffer, size, &tag->object, error_func))
-=======
-	if (require_end_of_header(buffer, size, &tag->object, options))
->>>>>>> 1335f732
+	if (verify_headers(buffer, size, &tag->object, options))
 		goto done;
 
 	if (!skip_prefix(buffer, "object ", &buffer)) {
