--- conflicted
+++ resolved
@@ -279,11 +279,6 @@
 static int fsck_commit_buffer(struct commit *commit, const char *buffer,
 			      fsck_error error_func)
 {
-<<<<<<< HEAD
-	const char *tmp;
-=======
-	const char *buffer = commit->buffer;
->>>>>>> 67a31f61
 	unsigned char tree_sha1[20], sha1[20];
 	struct commit_graft *graft;
 	int parents = 0;
