--- conflicted
+++ resolved
@@ -615,8 +615,6 @@
 						 ".gitmodules is a symbolic link");
 		}
 
-<<<<<<< HEAD
-=======
 		if (is_hfs_dotgitattributes(name) || is_ntfs_dotgitattributes(name)) {
 			if (!S_ISLNK(mode))
 				oidset_insert(&options->gitattributes_found,
@@ -627,21 +625,12 @@
 						 ".gitattributes is a symlink");
 		}
 
->>>>>>> 27ab4784
 		if (S_ISLNK(mode)) {
 			if (is_hfs_dotgitignore(name) ||
 			    is_ntfs_dotgitignore(name))
 				retval += report(options, tree_oid, OBJ_TREE,
 						 FSCK_MSG_GITIGNORE_SYMLINK,
 						 ".gitignore is a symlink");
-<<<<<<< HEAD
-			if (is_hfs_dotgitattributes(name) ||
-			    is_ntfs_dotgitattributes(name))
-				retval += report(options, tree_oid, OBJ_TREE,
-						 FSCK_MSG_GITATTRIBUTES_SYMLINK,
-						 ".gitattributes is a symlink");
-=======
->>>>>>> 27ab4784
 			if (is_hfs_dotmailmap(name) ||
 			    is_ntfs_dotmailmap(name))
 				retval += report(options, tree_oid, OBJ_TREE,
@@ -1187,16 +1176,7 @@
 static int fsck_blob(const struct object_id *oid, const char *buf,
 		     unsigned long size, struct fsck_options *options)
 {
-<<<<<<< HEAD
-	struct fsck_gitmodules_data data;
-	struct config_options config_opts = { 0 };
-
-	if (!oidset_contains(&options->gitmodules_found, oid))
-		return 0;
-	oidset_insert(&options->gitmodules_done, oid);
-=======
 	int ret = 0;
->>>>>>> 27ab4784
 
 	if (object_on_skiplist(options, oid))
 		return 0;
@@ -1306,21 +1286,13 @@
 	struct oidset_iter iter;
 	const struct object_id *oid;
 
-<<<<<<< HEAD
-	oidset_iter_init(&options->gitmodules_found, &iter);
-=======
 	oidset_iter_init(blobs_found, &iter);
->>>>>>> 27ab4784
 	while ((oid = oidset_iter_next(&iter))) {
 		enum object_type type;
 		unsigned long size;
 		char *buf;
 
-<<<<<<< HEAD
-		if (oidset_contains(&options->gitmodules_done, oid))
-=======
 		if (oidset_contains(blobs_done, oid))
->>>>>>> 27ab4784
 			continue;
 
 		buf = read_object_file(oid, &type, &size);
@@ -1358,11 +1330,6 @@
 			  FSCK_MSG_GITATTRIBUTES_MISSING, FSCK_MSG_GITATTRIBUTES_BLOB,
 			  options, ".gitattributes");
 
-<<<<<<< HEAD
-	oidset_clear(&options->gitmodules_found);
-	oidset_clear(&options->gitmodules_done);
-=======
->>>>>>> 27ab4784
 	return ret;
 }
 
