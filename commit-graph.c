#include "cache.h"
#include "config.h"
#include "dir.h"
#include "git-compat-util.h"
#include "lockfile.h"
#include "pack.h"
#include "packfile.h"
#include "commit.h"
#include "object.h"
#include "refs.h"
#include "revision.h"
#include "sha1-lookup.h"
#include "commit-graph.h"
#include "object-store.h"
#include "alloc.h"
<<<<<<< HEAD
#include "progress.h"
=======
#include "hashmap.h"
#include "replace-object.h"
>>>>>>> 829a3215

#define GRAPH_SIGNATURE 0x43475048 /* "CGPH" */
#define GRAPH_CHUNKID_OIDFANOUT 0x4f494446 /* "OIDF" */
#define GRAPH_CHUNKID_OIDLOOKUP 0x4f49444c /* "OIDL" */
#define GRAPH_CHUNKID_DATA 0x43444154 /* "CDAT" */
#define GRAPH_CHUNKID_LARGEEDGES 0x45444745 /* "EDGE" */

#define GRAPH_DATA_WIDTH 36

#define GRAPH_VERSION_1 0x1
#define GRAPH_VERSION GRAPH_VERSION_1

#define GRAPH_OID_VERSION_SHA1 1
#define GRAPH_OID_LEN_SHA1 GIT_SHA1_RAWSZ
#define GRAPH_OID_VERSION GRAPH_OID_VERSION_SHA1
#define GRAPH_OID_LEN GRAPH_OID_LEN_SHA1

#define GRAPH_OCTOPUS_EDGES_NEEDED 0x80000000
#define GRAPH_PARENT_MISSING 0x7fffffff
#define GRAPH_EDGE_LAST_MASK 0x7fffffff
#define GRAPH_PARENT_NONE 0x70000000

#define GRAPH_LAST_EDGE 0x80000000

#define GRAPH_HEADER_SIZE 8
#define GRAPH_FANOUT_SIZE (4 * 256)
#define GRAPH_CHUNKLOOKUP_WIDTH 12
#define GRAPH_MIN_SIZE (GRAPH_HEADER_SIZE + 4 * GRAPH_CHUNKLOOKUP_WIDTH \
			+ GRAPH_FANOUT_SIZE + GRAPH_OID_LEN)

char *get_commit_graph_filename(const char *obj_dir)
{
	return xstrfmt("%s/info/commit-graph", obj_dir);
}

static struct commit_graph *alloc_commit_graph(void)
{
	struct commit_graph *g = xcalloc(1, sizeof(*g));
	g->graph_fd = -1;

	return g;
}

extern int read_replace_refs;

static int commit_graph_compatible(struct repository *r)
{
	if (!r->gitdir)
		return 0;

	if (read_replace_refs) {
		prepare_replace_object(r);
		if (hashmap_get_size(&r->objects->replace_map->map))
			return 0;
	}

	prepare_commit_graft(r);
	if (r->parsed_objects && r->parsed_objects->grafts_nr)
		return 0;
	if (is_repository_shallow(r))
		return 0;

	return 1;
}

struct commit_graph *load_commit_graph_one(const char *graph_file)
{
	void *graph_map;
	const unsigned char *data, *chunk_lookup;
	size_t graph_size;
	struct stat st;
	uint32_t i;
	struct commit_graph *graph;
	int fd = git_open(graph_file);
	uint64_t last_chunk_offset;
	uint32_t last_chunk_id;
	uint32_t graph_signature;
	unsigned char graph_version, hash_version;

	if (fd < 0)
		return NULL;
	if (fstat(fd, &st)) {
		close(fd);
		return NULL;
	}
	graph_size = xsize_t(st.st_size);

	if (graph_size < GRAPH_MIN_SIZE) {
		close(fd);
		die(_("graph file %s is too small"), graph_file);
	}
	graph_map = xmmap(NULL, graph_size, PROT_READ, MAP_PRIVATE, fd, 0);
	data = (const unsigned char *)graph_map;

	graph_signature = get_be32(data);
	if (graph_signature != GRAPH_SIGNATURE) {
		error(_("graph signature %X does not match signature %X"),
		      graph_signature, GRAPH_SIGNATURE);
		goto cleanup_fail;
	}

	graph_version = *(unsigned char*)(data + 4);
	if (graph_version != GRAPH_VERSION) {
		error(_("graph version %X does not match version %X"),
		      graph_version, GRAPH_VERSION);
		goto cleanup_fail;
	}

	hash_version = *(unsigned char*)(data + 5);
	if (hash_version != GRAPH_OID_VERSION) {
		error(_("hash version %X does not match version %X"),
		      hash_version, GRAPH_OID_VERSION);
		goto cleanup_fail;
	}

	graph = alloc_commit_graph();

	graph->hash_len = GRAPH_OID_LEN;
	graph->num_chunks = *(unsigned char*)(data + 6);
	graph->graph_fd = fd;
	graph->data = graph_map;
	graph->data_len = graph_size;

	last_chunk_id = 0;
	last_chunk_offset = 8;
	chunk_lookup = data + 8;
	for (i = 0; i < graph->num_chunks; i++) {
		uint32_t chunk_id = get_be32(chunk_lookup + 0);
		uint64_t chunk_offset = get_be64(chunk_lookup + 4);
		int chunk_repeated = 0;

		chunk_lookup += GRAPH_CHUNKLOOKUP_WIDTH;

		if (chunk_offset > graph_size - GIT_MAX_RAWSZ) {
			error(_("improper chunk offset %08x%08x"), (uint32_t)(chunk_offset >> 32),
			      (uint32_t)chunk_offset);
			goto cleanup_fail;
		}

		switch (chunk_id) {
		case GRAPH_CHUNKID_OIDFANOUT:
			if (graph->chunk_oid_fanout)
				chunk_repeated = 1;
			else
				graph->chunk_oid_fanout = (uint32_t*)(data + chunk_offset);
			break;

		case GRAPH_CHUNKID_OIDLOOKUP:
			if (graph->chunk_oid_lookup)
				chunk_repeated = 1;
			else
				graph->chunk_oid_lookup = data + chunk_offset;
			break;

		case GRAPH_CHUNKID_DATA:
			if (graph->chunk_commit_data)
				chunk_repeated = 1;
			else
				graph->chunk_commit_data = data + chunk_offset;
			break;

		case GRAPH_CHUNKID_LARGEEDGES:
			if (graph->chunk_large_edges)
				chunk_repeated = 1;
			else
				graph->chunk_large_edges = data + chunk_offset;
			break;
		}

		if (chunk_repeated) {
			error(_("chunk id %08x appears multiple times"), chunk_id);
			goto cleanup_fail;
		}

		if (last_chunk_id == GRAPH_CHUNKID_OIDLOOKUP)
		{
			graph->num_commits = (chunk_offset - last_chunk_offset)
					     / graph->hash_len;
		}

		last_chunk_id = chunk_id;
		last_chunk_offset = chunk_offset;
	}

	return graph;

cleanup_fail:
	munmap(graph_map, graph_size);
	close(fd);
	exit(1);
}

static void prepare_commit_graph_one(struct repository *r, const char *obj_dir)
{
	char *graph_name;

	if (r->objects->commit_graph)
		return;

	graph_name = get_commit_graph_filename(obj_dir);
	r->objects->commit_graph =
		load_commit_graph_one(graph_name);

	FREE_AND_NULL(graph_name);
}

/*
 * Return 1 if commit_graph is non-NULL, and 0 otherwise.
 *
 * On the first invocation, this function attemps to load the commit
 * graph if the_repository is configured to have one.
 */
static int prepare_commit_graph(struct repository *r)
{
	struct alternate_object_database *alt;
	char *obj_dir;
	int config_value;

	if (r->objects->commit_graph_attempted)
		return !!r->objects->commit_graph;
	r->objects->commit_graph_attempted = 1;

	if (!git_env_bool(GIT_TEST_COMMIT_GRAPH, 0) &&
	    (repo_config_get_bool(r, "core.commitgraph", &config_value) ||
	    !config_value))
		/*
		 * This repository is not configured to use commit graphs, so
		 * do not load one. (But report commit_graph_attempted anyway
		 * so that commit graph loading is not attempted again for this
		 * repository.)
		 */
		return 0;

	if (!commit_graph_compatible(r))
		return 0;

	obj_dir = r->objects->objectdir;
	prepare_commit_graph_one(r, obj_dir);
	prepare_alt_odb(r);
	for (alt = r->objects->alt_odb_list;
	     !r->objects->commit_graph && alt;
	     alt = alt->next)
		prepare_commit_graph_one(r, alt->path);
	return !!r->objects->commit_graph;
}

<<<<<<< HEAD
int generation_numbers_enabled(struct repository *r)
{
	uint32_t first_generation;
	struct commit_graph *g;
	if (!prepare_commit_graph(r))
	       return 0;

	g = r->objects->commit_graph;

	if (!g->num_commits)
		return 0;

	first_generation = get_be32(g->chunk_commit_data +
				    g->hash_len + 8) >> 2;

	return !!first_generation;
}

static void close_commit_graph(void)
=======
void close_commit_graph(struct repository *r)
>>>>>>> 829a3215
{
	free_commit_graph(r->objects->commit_graph);
	r->objects->commit_graph = NULL;
}

static int bsearch_graph(struct commit_graph *g, struct object_id *oid, uint32_t *pos)
{
	return bsearch_hash(oid->hash, g->chunk_oid_fanout,
			    g->chunk_oid_lookup, g->hash_len, pos);
}

static struct commit_list **insert_parent_or_die(struct commit_graph *g,
						 uint64_t pos,
						 struct commit_list **pptr)
{
	struct commit *c;
	struct object_id oid;

	if (pos >= g->num_commits)
		die("invalid parent position %"PRIu64, pos);

	hashcpy(oid.hash, g->chunk_oid_lookup + g->hash_len * pos);
	c = lookup_commit(the_repository, &oid);
	if (!c)
		die(_("could not find commit %s"), oid_to_hex(&oid));
	c->graph_pos = pos;
	return &commit_list_insert(c, pptr)->next;
}

static void fill_commit_graph_info(struct commit *item, struct commit_graph *g, uint32_t pos)
{
	const unsigned char *commit_data = g->chunk_commit_data + GRAPH_DATA_WIDTH * pos;
	item->graph_pos = pos;
	item->generation = get_be32(commit_data + g->hash_len + 8) >> 2;
}

static int fill_commit_in_graph(struct commit *item, struct commit_graph *g, uint32_t pos)
{
	uint32_t edge_value;
	uint32_t *parent_data_ptr;
	uint64_t date_low, date_high;
	struct commit_list **pptr;
	const unsigned char *commit_data = g->chunk_commit_data + (g->hash_len + 16) * pos;

	item->object.parsed = 1;
	item->graph_pos = pos;

	item->maybe_tree = NULL;

	date_high = get_be32(commit_data + g->hash_len + 8) & 0x3;
	date_low = get_be32(commit_data + g->hash_len + 12);
	item->date = (timestamp_t)((date_high << 32) | date_low);

	item->generation = get_be32(commit_data + g->hash_len + 8) >> 2;

	pptr = &item->parents;

	edge_value = get_be32(commit_data + g->hash_len);
	if (edge_value == GRAPH_PARENT_NONE)
		return 1;
	pptr = insert_parent_or_die(g, edge_value, pptr);

	edge_value = get_be32(commit_data + g->hash_len + 4);
	if (edge_value == GRAPH_PARENT_NONE)
		return 1;
	if (!(edge_value & GRAPH_OCTOPUS_EDGES_NEEDED)) {
		pptr = insert_parent_or_die(g, edge_value, pptr);
		return 1;
	}

	parent_data_ptr = (uint32_t*)(g->chunk_large_edges +
			  4 * (uint64_t)(edge_value & GRAPH_EDGE_LAST_MASK));
	do {
		edge_value = get_be32(parent_data_ptr);
		pptr = insert_parent_or_die(g,
					    edge_value & GRAPH_EDGE_LAST_MASK,
					    pptr);
		parent_data_ptr++;
	} while (!(edge_value & GRAPH_LAST_EDGE));

	return 1;
}

static int find_commit_in_graph(struct commit *item, struct commit_graph *g, uint32_t *pos)
{
	if (item->graph_pos != COMMIT_NOT_FROM_GRAPH) {
		*pos = item->graph_pos;
		return 1;
	} else {
		return bsearch_graph(g, &(item->object.oid), pos);
	}
}

static int parse_commit_in_graph_one(struct commit_graph *g, struct commit *item)
{
	uint32_t pos;

	if (item->object.parsed)
		return 1;

	if (find_commit_in_graph(item, g, &pos))
		return fill_commit_in_graph(item, g, pos);

	return 0;
}

int parse_commit_in_graph(struct repository *r, struct commit *item)
{
	if (!prepare_commit_graph(r))
		return 0;
	return parse_commit_in_graph_one(r->objects->commit_graph, item);
}

void load_commit_graph_info(struct repository *r, struct commit *item)
{
	uint32_t pos;
	if (!prepare_commit_graph(r))
		return;
	if (find_commit_in_graph(item, r->objects->commit_graph, &pos))
		fill_commit_graph_info(item, r->objects->commit_graph, pos);
}

static struct tree *load_tree_for_commit(struct commit_graph *g, struct commit *c)
{
	struct object_id oid;
	const unsigned char *commit_data = g->chunk_commit_data +
					   GRAPH_DATA_WIDTH * (c->graph_pos);

	hashcpy(oid.hash, commit_data);
	c->maybe_tree = lookup_tree(the_repository, &oid);

	return c->maybe_tree;
}

static struct tree *get_commit_tree_in_graph_one(struct commit_graph *g,
						 const struct commit *c)
{
	if (c->maybe_tree)
		return c->maybe_tree;
	if (c->graph_pos == COMMIT_NOT_FROM_GRAPH)
		BUG("get_commit_tree_in_graph_one called from non-commit-graph commit");

	return load_tree_for_commit(g, (struct commit *)c);
}

struct tree *get_commit_tree_in_graph(struct repository *r, const struct commit *c)
{
	return get_commit_tree_in_graph_one(r->objects->commit_graph, c);
}

static void write_graph_chunk_fanout(struct hashfile *f,
				     struct commit **commits,
				     int nr_commits)
{
	int i, count = 0;
	struct commit **list = commits;

	/*
	 * Write the first-level table (the list is sorted,
	 * but we use a 256-entry lookup to be able to avoid
	 * having to do eight extra binary search iterations).
	 */
	for (i = 0; i < 256; i++) {
		while (count < nr_commits) {
			if ((*list)->object.oid.hash[0] != i)
				break;
			count++;
			list++;
		}

		hashwrite_be32(f, count);
	}
}

static void write_graph_chunk_oids(struct hashfile *f, int hash_len,
				   struct commit **commits, int nr_commits)
{
	struct commit **list = commits;
	int count;
	for (count = 0; count < nr_commits; count++, list++)
		hashwrite(f, (*list)->object.oid.hash, (int)hash_len);
}

static const unsigned char *commit_to_sha1(size_t index, void *table)
{
	struct commit **commits = table;
	return commits[index]->object.oid.hash;
}

static void write_graph_chunk_data(struct hashfile *f, int hash_len,
				   struct commit **commits, int nr_commits)
{
	struct commit **list = commits;
	struct commit **last = commits + nr_commits;
	uint32_t num_extra_edges = 0;

	while (list < last) {
		struct commit_list *parent;
		int edge_value;
		uint32_t packedDate[2];

		parse_commit(*list);
		hashwrite(f, get_commit_tree_oid(*list)->hash, hash_len);

		parent = (*list)->parents;

		if (!parent)
			edge_value = GRAPH_PARENT_NONE;
		else {
			edge_value = sha1_pos(parent->item->object.oid.hash,
					      commits,
					      nr_commits,
					      commit_to_sha1);

			if (edge_value < 0)
				edge_value = GRAPH_PARENT_MISSING;
		}

		hashwrite_be32(f, edge_value);

		if (parent)
			parent = parent->next;

		if (!parent)
			edge_value = GRAPH_PARENT_NONE;
		else if (parent->next)
			edge_value = GRAPH_OCTOPUS_EDGES_NEEDED | num_extra_edges;
		else {
			edge_value = sha1_pos(parent->item->object.oid.hash,
					      commits,
					      nr_commits,
					      commit_to_sha1);
			if (edge_value < 0)
				edge_value = GRAPH_PARENT_MISSING;
		}

		hashwrite_be32(f, edge_value);

		if (edge_value & GRAPH_OCTOPUS_EDGES_NEEDED) {
			do {
				num_extra_edges++;
				parent = parent->next;
			} while (parent);
		}

		if (sizeof((*list)->date) > 4)
			packedDate[0] = htonl(((*list)->date >> 32) & 0x3);
		else
			packedDate[0] = 0;

		packedDate[0] |= htonl((*list)->generation << 2);

		packedDate[1] = htonl((*list)->date);
		hashwrite(f, packedDate, 8);

		list++;
	}
}

static void write_graph_chunk_large_edges(struct hashfile *f,
					  struct commit **commits,
					  int nr_commits)
{
	struct commit **list = commits;
	struct commit **last = commits + nr_commits;
	struct commit_list *parent;

	while (list < last) {
		int num_parents = 0;
		for (parent = (*list)->parents; num_parents < 3 && parent;
		     parent = parent->next)
			num_parents++;

		if (num_parents <= 2) {
			list++;
			continue;
		}

		/* Since num_parents > 2, this initializer is safe. */
		for (parent = (*list)->parents->next; parent; parent = parent->next) {
			int edge_value = sha1_pos(parent->item->object.oid.hash,
						  commits,
						  nr_commits,
						  commit_to_sha1);

			if (edge_value < 0)
				edge_value = GRAPH_PARENT_MISSING;
			else if (!parent->next)
				edge_value |= GRAPH_LAST_EDGE;

			hashwrite_be32(f, edge_value);
		}

		list++;
	}
}

static int commit_compare(const void *_a, const void *_b)
{
	const struct object_id *a = (const struct object_id *)_a;
	const struct object_id *b = (const struct object_id *)_b;
	return oidcmp(a, b);
}

struct packed_commit_list {
	struct commit **list;
	int nr;
	int alloc;
};

struct packed_oid_list {
	struct object_id *list;
	int nr;
	int alloc;
	struct progress *progress;
	int progress_done;
};

static int add_packed_commits(const struct object_id *oid,
			      struct packed_git *pack,
			      uint32_t pos,
			      void *data)
{
	struct packed_oid_list *list = (struct packed_oid_list*)data;
	enum object_type type;
	off_t offset = nth_packed_object_offset(pack, pos);
	struct object_info oi = OBJECT_INFO_INIT;

	if (list->progress)
		display_progress(list->progress, ++list->progress_done);

	oi.typep = &type;
	if (packed_object_info(the_repository, pack, offset, &oi) < 0)
		die(_("unable to get type of object %s"), oid_to_hex(oid));

	if (type != OBJ_COMMIT)
		return 0;

	ALLOC_GROW(list->list, list->nr + 1, list->alloc);
	oidcpy(&(list->list[list->nr]), oid);
	list->nr++;

	return 0;
}

static void add_missing_parents(struct packed_oid_list *oids, struct commit *commit)
{
	struct commit_list *parent;
	for (parent = commit->parents; parent; parent = parent->next) {
		if (!(parent->item->object.flags & UNINTERESTING)) {
			ALLOC_GROW(oids->list, oids->nr + 1, oids->alloc);
			oidcpy(&oids->list[oids->nr], &(parent->item->object.oid));
			oids->nr++;
			parent->item->object.flags |= UNINTERESTING;
		}
	}
}

static void close_reachable(struct packed_oid_list *oids, int report_progress)
{
	int i;
	struct commit *commit;
	struct progress *progress = NULL;
	int j = 0;

	if (report_progress)
		progress = start_delayed_progress(
			_("Annotating commits in commit graph"), 0);
	for (i = 0; i < oids->nr; i++) {
		display_progress(progress, ++j);
		commit = lookup_commit(the_repository, &oids->list[i]);
		if (commit)
			commit->object.flags |= UNINTERESTING;
	}

	/*
	 * As this loop runs, oids->nr may grow, but not more
	 * than the number of missing commits in the reachable
	 * closure.
	 */
	for (i = 0; i < oids->nr; i++) {
		display_progress(progress, ++j);
		commit = lookup_commit(the_repository, &oids->list[i]);

		if (commit && !parse_commit(commit))
			add_missing_parents(oids, commit);
	}

	for (i = 0; i < oids->nr; i++) {
		display_progress(progress, ++j);
		commit = lookup_commit(the_repository, &oids->list[i]);

		if (commit)
			commit->object.flags &= ~UNINTERESTING;
	}
	stop_progress(&progress);
}

static void compute_generation_numbers(struct packed_commit_list* commits,
				       int report_progress)
{
	int i;
	struct commit_list *list = NULL;
	struct progress *progress = NULL;

	if (report_progress)
		progress = start_progress(
			_("Computing commit graph generation numbers"),
			commits->nr);
	for (i = 0; i < commits->nr; i++) {
		display_progress(progress, i + 1);
		if (commits->list[i]->generation != GENERATION_NUMBER_INFINITY &&
		    commits->list[i]->generation != GENERATION_NUMBER_ZERO)
			continue;

		commit_list_insert(commits->list[i], &list);
		while (list) {
			struct commit *current = list->item;
			struct commit_list *parent;
			int all_parents_computed = 1;
			uint32_t max_generation = 0;

			for (parent = current->parents; parent; parent = parent->next) {
				if (parent->item->generation == GENERATION_NUMBER_INFINITY ||
				    parent->item->generation == GENERATION_NUMBER_ZERO) {
					all_parents_computed = 0;
					commit_list_insert(parent->item, &list);
					break;
				} else if (parent->item->generation > max_generation) {
					max_generation = parent->item->generation;
				}
			}

			if (all_parents_computed) {
				current->generation = max_generation + 1;
				pop_commit(&list);

				if (current->generation > GENERATION_NUMBER_MAX)
					current->generation = GENERATION_NUMBER_MAX;
			}
		}
	}
	stop_progress(&progress);
}

static int add_ref_to_list(const char *refname,
			   const struct object_id *oid,
			   int flags, void *cb_data)
{
	struct string_list *list = (struct string_list *)cb_data;

	string_list_append(list, oid_to_hex(oid));
	return 0;
}

void write_commit_graph_reachable(const char *obj_dir, int append,
				  int report_progress)
{
	struct string_list list;

	string_list_init(&list, 1);
	for_each_ref(add_ref_to_list, &list);
	write_commit_graph(obj_dir, NULL, &list, append, report_progress);
}

void write_commit_graph(const char *obj_dir,
			struct string_list *pack_indexes,
			struct string_list *commit_hex,
			int append, int report_progress)
{
	struct packed_oid_list oids;
	struct packed_commit_list commits;
	struct hashfile *f;
	uint32_t i, count_distinct = 0;
	char *graph_name;
	struct lock_file lk = LOCK_INIT;
	uint32_t chunk_ids[5];
	uint64_t chunk_offsets[5];
	int num_chunks;
	int num_extra_edges;
	struct commit_list *parent;
	struct progress *progress = NULL;

	if (!commit_graph_compatible(the_repository))
		return;

	oids.nr = 0;
	oids.alloc = approximate_object_count() / 4;
	oids.progress = NULL;
	oids.progress_done = 0;

	if (append) {
		prepare_commit_graph_one(the_repository, obj_dir);
		if (the_repository->objects->commit_graph)
			oids.alloc += the_repository->objects->commit_graph->num_commits;
	}

	if (oids.alloc < 1024)
		oids.alloc = 1024;
	ALLOC_ARRAY(oids.list, oids.alloc);

	if (append && the_repository->objects->commit_graph) {
		struct commit_graph *commit_graph =
			the_repository->objects->commit_graph;
		for (i = 0; i < commit_graph->num_commits; i++) {
			const unsigned char *hash = commit_graph->chunk_oid_lookup +
				commit_graph->hash_len * i;
			hashcpy(oids.list[oids.nr++].hash, hash);
		}
	}

	if (pack_indexes) {
		struct strbuf packname = STRBUF_INIT;
		int dirlen;
		strbuf_addf(&packname, "%s/pack/", obj_dir);
		dirlen = packname.len;
		if (report_progress) {
			oids.progress = start_delayed_progress(
				_("Finding commits for commit graph"), 0);
			oids.progress_done = 0;
		}
		for (i = 0; i < pack_indexes->nr; i++) {
			struct packed_git *p;
			strbuf_setlen(&packname, dirlen);
			strbuf_addstr(&packname, pack_indexes->items[i].string);
			p = add_packed_git(packname.buf, packname.len, 1);
			if (!p)
				die(_("error adding pack %s"), packname.buf);
			if (open_pack_index(p))
				die(_("error opening index for %s"), packname.buf);
			for_each_object_in_pack(p, add_packed_commits, &oids, 0);
			close_pack(p);
		}
		stop_progress(&oids.progress);
		strbuf_release(&packname);
	}

	if (commit_hex) {
		if (report_progress)
			progress = start_delayed_progress(
				_("Finding commits for commit graph"),
				commit_hex->nr);
		for (i = 0; i < commit_hex->nr; i++) {
			const char *end;
			struct object_id oid;
			struct commit *result;

			display_progress(progress, i + 1);
			if (commit_hex->items[i].string &&
			    parse_oid_hex(commit_hex->items[i].string, &oid, &end))
				continue;

			result = lookup_commit_reference_gently(the_repository, &oid, 1);

			if (result) {
				ALLOC_GROW(oids.list, oids.nr + 1, oids.alloc);
				oidcpy(&oids.list[oids.nr], &(result->object.oid));
				oids.nr++;
			}
		}
		stop_progress(&progress);
	}

	if (!pack_indexes && !commit_hex) {
		if (report_progress)
			oids.progress = start_delayed_progress(
				_("Finding commits for commit graph"), 0);
		for_each_packed_object(add_packed_commits, &oids, 0);
		stop_progress(&oids.progress);
	}

	close_reachable(&oids, report_progress);

	QSORT(oids.list, oids.nr, commit_compare);

	count_distinct = 1;
	for (i = 1; i < oids.nr; i++) {
		if (!oideq(&oids.list[i - 1], &oids.list[i]))
			count_distinct++;
	}

	if (count_distinct >= GRAPH_PARENT_MISSING)
		die(_("the commit graph format cannot write %d commits"), count_distinct);

	commits.nr = 0;
	commits.alloc = count_distinct;
	ALLOC_ARRAY(commits.list, commits.alloc);

	num_extra_edges = 0;
	for (i = 0; i < oids.nr; i++) {
		int num_parents = 0;
		if (i > 0 && oideq(&oids.list[i - 1], &oids.list[i]))
			continue;

		commits.list[commits.nr] = lookup_commit(the_repository, &oids.list[i]);
		parse_commit(commits.list[commits.nr]);

		for (parent = commits.list[commits.nr]->parents;
		     parent; parent = parent->next)
			num_parents++;

		if (num_parents > 2)
			num_extra_edges += num_parents - 1;

		commits.nr++;
	}
	num_chunks = num_extra_edges ? 4 : 3;

	if (commits.nr >= GRAPH_PARENT_MISSING)
		die(_("too many commits to write graph"));

	compute_generation_numbers(&commits, report_progress);

	graph_name = get_commit_graph_filename(obj_dir);
	if (safe_create_leading_directories(graph_name))
		die_errno(_("unable to create leading directories of %s"),
			  graph_name);

	hold_lock_file_for_update(&lk, graph_name, LOCK_DIE_ON_ERROR);
	f = hashfd(lk.tempfile->fd, lk.tempfile->filename.buf);

	hashwrite_be32(f, GRAPH_SIGNATURE);

	hashwrite_u8(f, GRAPH_VERSION);
	hashwrite_u8(f, GRAPH_OID_VERSION);
	hashwrite_u8(f, num_chunks);
	hashwrite_u8(f, 0); /* unused padding byte */

	chunk_ids[0] = GRAPH_CHUNKID_OIDFANOUT;
	chunk_ids[1] = GRAPH_CHUNKID_OIDLOOKUP;
	chunk_ids[2] = GRAPH_CHUNKID_DATA;
	if (num_extra_edges)
		chunk_ids[3] = GRAPH_CHUNKID_LARGEEDGES;
	else
		chunk_ids[3] = 0;
	chunk_ids[4] = 0;

	chunk_offsets[0] = 8 + (num_chunks + 1) * GRAPH_CHUNKLOOKUP_WIDTH;
	chunk_offsets[1] = chunk_offsets[0] + GRAPH_FANOUT_SIZE;
	chunk_offsets[2] = chunk_offsets[1] + GRAPH_OID_LEN * commits.nr;
	chunk_offsets[3] = chunk_offsets[2] + (GRAPH_OID_LEN + 16) * commits.nr;
	chunk_offsets[4] = chunk_offsets[3] + 4 * num_extra_edges;

	for (i = 0; i <= num_chunks; i++) {
		uint32_t chunk_write[3];

		chunk_write[0] = htonl(chunk_ids[i]);
		chunk_write[1] = htonl(chunk_offsets[i] >> 32);
		chunk_write[2] = htonl(chunk_offsets[i] & 0xffffffff);
		hashwrite(f, chunk_write, 12);
	}

	write_graph_chunk_fanout(f, commits.list, commits.nr);
	write_graph_chunk_oids(f, GRAPH_OID_LEN, commits.list, commits.nr);
	write_graph_chunk_data(f, GRAPH_OID_LEN, commits.list, commits.nr);
	write_graph_chunk_large_edges(f, commits.list, commits.nr);

	close_commit_graph(the_repository);
	finalize_hashfile(f, NULL, CSUM_HASH_IN_STREAM | CSUM_FSYNC);
	commit_lock_file(&lk);

	free(oids.list);
	oids.alloc = 0;
	oids.nr = 0;
}

#define VERIFY_COMMIT_GRAPH_ERROR_HASH 2
static int verify_commit_graph_error;

static void graph_report(const char *fmt, ...)
{
	va_list ap;

	verify_commit_graph_error = 1;
	va_start(ap, fmt);
	vfprintf(stderr, fmt, ap);
	fprintf(stderr, "\n");
	va_end(ap);
}

#define GENERATION_ZERO_EXISTS 1
#define GENERATION_NUMBER_EXISTS 2

int verify_commit_graph(struct repository *r, struct commit_graph *g)
{
	uint32_t i, cur_fanout_pos = 0;
	struct object_id prev_oid, cur_oid, checksum;
	int generation_zero = 0;
	struct hashfile *f;
	int devnull;
	struct progress *progress = NULL;

	if (!g) {
		graph_report("no commit-graph file loaded");
		return 1;
	}

	verify_commit_graph_error = 0;

	if (!g->chunk_oid_fanout)
		graph_report("commit-graph is missing the OID Fanout chunk");
	if (!g->chunk_oid_lookup)
		graph_report("commit-graph is missing the OID Lookup chunk");
	if (!g->chunk_commit_data)
		graph_report("commit-graph is missing the Commit Data chunk");

	if (verify_commit_graph_error)
		return verify_commit_graph_error;

	devnull = open("/dev/null", O_WRONLY);
	f = hashfd(devnull, NULL);
	hashwrite(f, g->data, g->data_len - g->hash_len);
	finalize_hashfile(f, checksum.hash, CSUM_CLOSE);
	if (!hasheq(checksum.hash, g->data + g->data_len - g->hash_len)) {
		graph_report(_("the commit-graph file has incorrect checksum and is likely corrupt"));
		verify_commit_graph_error = VERIFY_COMMIT_GRAPH_ERROR_HASH;
	}

	for (i = 0; i < g->num_commits; i++) {
		struct commit *graph_commit;

		hashcpy(cur_oid.hash, g->chunk_oid_lookup + g->hash_len * i);

		if (i && oidcmp(&prev_oid, &cur_oid) >= 0)
			graph_report("commit-graph has incorrect OID order: %s then %s",
				     oid_to_hex(&prev_oid),
				     oid_to_hex(&cur_oid));

		oidcpy(&prev_oid, &cur_oid);

		while (cur_oid.hash[0] > cur_fanout_pos) {
			uint32_t fanout_value = get_be32(g->chunk_oid_fanout + cur_fanout_pos);

			if (i != fanout_value)
				graph_report("commit-graph has incorrect fanout value: fanout[%d] = %u != %u",
					     cur_fanout_pos, fanout_value, i);
			cur_fanout_pos++;
		}

		graph_commit = lookup_commit(r, &cur_oid);
		if (!parse_commit_in_graph_one(g, graph_commit))
			graph_report("failed to parse %s from commit-graph",
				     oid_to_hex(&cur_oid));
	}

	while (cur_fanout_pos < 256) {
		uint32_t fanout_value = get_be32(g->chunk_oid_fanout + cur_fanout_pos);

		if (g->num_commits != fanout_value)
			graph_report("commit-graph has incorrect fanout value: fanout[%d] = %u != %u",
				     cur_fanout_pos, fanout_value, i);

		cur_fanout_pos++;
	}

	if (verify_commit_graph_error & ~VERIFY_COMMIT_GRAPH_ERROR_HASH)
		return verify_commit_graph_error;

	progress = start_progress(_("Verifying commits in commit graph"),
				  g->num_commits);
	for (i = 0; i < g->num_commits; i++) {
		struct commit *graph_commit, *odb_commit;
		struct commit_list *graph_parents, *odb_parents;
		uint32_t max_generation = 0;

		display_progress(progress, i + 1);
		hashcpy(cur_oid.hash, g->chunk_oid_lookup + g->hash_len * i);

		graph_commit = lookup_commit(r, &cur_oid);
		odb_commit = (struct commit *)create_object(r, cur_oid.hash, alloc_commit_node(r));
		if (parse_commit_internal(odb_commit, 0, 0)) {
			graph_report("failed to parse %s from object database",
				     oid_to_hex(&cur_oid));
			continue;
		}

		if (!oideq(&get_commit_tree_in_graph_one(g, graph_commit)->object.oid,
			   get_commit_tree_oid(odb_commit)))
			graph_report("root tree OID for commit %s in commit-graph is %s != %s",
				     oid_to_hex(&cur_oid),
				     oid_to_hex(get_commit_tree_oid(graph_commit)),
				     oid_to_hex(get_commit_tree_oid(odb_commit)));

		graph_parents = graph_commit->parents;
		odb_parents = odb_commit->parents;

		while (graph_parents) {
			if (odb_parents == NULL) {
				graph_report("commit-graph parent list for commit %s is too long",
					     oid_to_hex(&cur_oid));
				break;
			}

			if (!oideq(&graph_parents->item->object.oid, &odb_parents->item->object.oid))
				graph_report("commit-graph parent for %s is %s != %s",
					     oid_to_hex(&cur_oid),
					     oid_to_hex(&graph_parents->item->object.oid),
					     oid_to_hex(&odb_parents->item->object.oid));

			if (graph_parents->item->generation > max_generation)
				max_generation = graph_parents->item->generation;

			graph_parents = graph_parents->next;
			odb_parents = odb_parents->next;
		}

		if (odb_parents != NULL)
			graph_report("commit-graph parent list for commit %s terminates early",
				     oid_to_hex(&cur_oid));

		if (!graph_commit->generation) {
			if (generation_zero == GENERATION_NUMBER_EXISTS)
				graph_report("commit-graph has generation number zero for commit %s, but non-zero elsewhere",
					     oid_to_hex(&cur_oid));
			generation_zero = GENERATION_ZERO_EXISTS;
		} else if (generation_zero == GENERATION_ZERO_EXISTS)
			graph_report("commit-graph has non-zero generation number for commit %s, but zero elsewhere",
				     oid_to_hex(&cur_oid));

		if (generation_zero == GENERATION_ZERO_EXISTS)
			continue;

		/*
		 * If one of our parents has generation GENERATION_NUMBER_MAX, then
		 * our generation is also GENERATION_NUMBER_MAX. Decrement to avoid
		 * extra logic in the following condition.
		 */
		if (max_generation == GENERATION_NUMBER_MAX)
			max_generation--;

		if (graph_commit->generation != max_generation + 1)
			graph_report("commit-graph generation for commit %s is %u != %u",
				     oid_to_hex(&cur_oid),
				     graph_commit->generation,
				     max_generation + 1);

		if (graph_commit->date != odb_commit->date)
			graph_report("commit date for commit %s in commit-graph is %"PRItime" != %"PRItime,
				     oid_to_hex(&cur_oid),
				     graph_commit->date,
				     odb_commit->date);
	}
	stop_progress(&progress);

	return verify_commit_graph_error;
}

void free_commit_graph(struct commit_graph *g)
{
	if (!g)
		return;
	if (g->graph_fd >= 0) {
		munmap((void *)g->data, g->data_len);
		g->data = NULL;
		close(g->graph_fd);
	}
	free(g);
}<|MERGE_RESOLUTION|>--- conflicted
+++ resolved
@@ -13,12 +13,9 @@
 #include "commit-graph.h"
 #include "object-store.h"
 #include "alloc.h"
-<<<<<<< HEAD
-#include "progress.h"
-=======
 #include "hashmap.h"
 #include "replace-object.h"
->>>>>>> 829a3215
+#include "progress.h"
 
 #define GRAPH_SIGNATURE 0x43475048 /* "CGPH" */
 #define GRAPH_CHUNKID_OIDFANOUT 0x4f494446 /* "OIDF" */
@@ -265,7 +262,6 @@
 	return !!r->objects->commit_graph;
 }
 
-<<<<<<< HEAD
 int generation_numbers_enabled(struct repository *r)
 {
 	uint32_t first_generation;
@@ -284,10 +280,7 @@
 	return !!first_generation;
 }
 
-static void close_commit_graph(void)
-=======
 void close_commit_graph(struct repository *r)
->>>>>>> 829a3215
 {
 	free_commit_graph(r->objects->commit_graph);
 	r->objects->commit_graph = NULL;
