#include "git-compat-util.h"
#include "config.h"
#include "gettext.h"
#include "hex.h"
#include "lockfile.h"
#include "pack.h"
#include "packfile.h"
#include "commit.h"
#include "object.h"
#include "refs.h"
#include "revision.h"
#include "hash-lookup.h"
#include "commit-graph.h"
#include "object-file.h"
#include "object-store-ll.h"
#include "oid-array.h"
#include "path.h"
#include "alloc.h"
#include "hashmap.h"
#include "replace-object.h"
#include "progress.h"
#include "bloom.h"
#include "commit-slab.h"
#include "shallow.h"
#include "json-writer.h"
#include "trace2.h"
#include "tree.h"
#include "chunk-format.h"

void git_test_write_commit_graph_or_die(void)
{
	int flags = 0;
	if (!git_env_bool(GIT_TEST_COMMIT_GRAPH, 0))
		return;

	if (git_env_bool(GIT_TEST_COMMIT_GRAPH_CHANGED_PATHS, 0))
		flags = COMMIT_GRAPH_WRITE_BLOOM_FILTERS;

	if (write_commit_graph_reachable(the_repository->objects->odb,
					 flags, NULL))
		die("failed to write commit-graph under GIT_TEST_COMMIT_GRAPH");
}

#define GRAPH_SIGNATURE 0x43475048 /* "CGPH" */
#define GRAPH_CHUNKID_OIDFANOUT 0x4f494446 /* "OIDF" */
#define GRAPH_CHUNKID_OIDLOOKUP 0x4f49444c /* "OIDL" */
#define GRAPH_CHUNKID_DATA 0x43444154 /* "CDAT" */
#define GRAPH_CHUNKID_GENERATION_DATA 0x47444132 /* "GDA2" */
#define GRAPH_CHUNKID_GENERATION_DATA_OVERFLOW 0x47444f32 /* "GDO2" */
#define GRAPH_CHUNKID_EXTRAEDGES 0x45444745 /* "EDGE" */
#define GRAPH_CHUNKID_BLOOMINDEXES 0x42494458 /* "BIDX" */
#define GRAPH_CHUNKID_BLOOMDATA 0x42444154 /* "BDAT" */
#define GRAPH_CHUNKID_BASE 0x42415345 /* "BASE" */

#define GRAPH_DATA_WIDTH (the_hash_algo->rawsz + 16)

#define GRAPH_VERSION_1 0x1
#define GRAPH_VERSION GRAPH_VERSION_1

#define GRAPH_EXTRA_EDGES_NEEDED 0x80000000
#define GRAPH_EDGE_LAST_MASK 0x7fffffff
#define GRAPH_PARENT_NONE 0x70000000

#define GRAPH_LAST_EDGE 0x80000000

#define GRAPH_HEADER_SIZE 8
#define GRAPH_FANOUT_SIZE (4 * 256)
#define GRAPH_MIN_SIZE (GRAPH_HEADER_SIZE + 4 * CHUNK_TOC_ENTRY_SIZE \
			+ GRAPH_FANOUT_SIZE + the_hash_algo->rawsz)

#define CORRECTED_COMMIT_DATE_OFFSET_OVERFLOW (1ULL << 31)

/* Remember to update object flag allocation in object.h */
#define REACHABLE       (1u<<15)

define_commit_slab(topo_level_slab, uint32_t);

/* Keep track of the order in which commits are added to our list. */
define_commit_slab(commit_pos, int);
static struct commit_pos commit_pos = COMMIT_SLAB_INIT(1, commit_pos);

static void set_commit_pos(struct repository *r, const struct object_id *oid)
{
	static int32_t max_pos;
	struct commit *commit = lookup_commit(r, oid);

	if (!commit)
		return; /* should never happen, but be lenient */

	*commit_pos_at(&commit_pos, commit) = max_pos++;
}

static int commit_pos_cmp(const void *va, const void *vb)
{
	const struct commit *a = *(const struct commit **)va;
	const struct commit *b = *(const struct commit **)vb;
	return commit_pos_at(&commit_pos, a) -
	       commit_pos_at(&commit_pos, b);
}

define_commit_slab(commit_graph_data_slab, struct commit_graph_data);
static struct commit_graph_data_slab commit_graph_data_slab =
	COMMIT_SLAB_INIT(1, commit_graph_data_slab);

static int get_configured_generation_version(struct repository *r)
{
	int version = 2;
	repo_config_get_int(r, "commitgraph.generationversion", &version);
	return version;
}

uint32_t commit_graph_position(const struct commit *c)
{
	struct commit_graph_data *data =
		commit_graph_data_slab_peek(&commit_graph_data_slab, c);

	return data ? data->graph_pos : COMMIT_NOT_FROM_GRAPH;
}

timestamp_t commit_graph_generation(const struct commit *c)
{
	struct commit_graph_data *data =
		commit_graph_data_slab_peek(&commit_graph_data_slab, c);

	if (data && data->generation)
		return data->generation;

	return GENERATION_NUMBER_INFINITY;
}

static timestamp_t commit_graph_generation_from_graph(const struct commit *c)
{
	struct commit_graph_data *data =
		commit_graph_data_slab_peek(&commit_graph_data_slab, c);

	if (!data || data->graph_pos == COMMIT_NOT_FROM_GRAPH)
		return GENERATION_NUMBER_INFINITY;
	return data->generation;
}

static struct commit_graph_data *commit_graph_data_at(const struct commit *c)
{
	unsigned int i, nth_slab;
	struct commit_graph_data *data =
		commit_graph_data_slab_peek(&commit_graph_data_slab, c);

	if (data)
		return data;

	nth_slab = c->index / commit_graph_data_slab.slab_size;
	data = commit_graph_data_slab_at(&commit_graph_data_slab, c);

	/*
	 * commit-slab initializes elements with zero, overwrite this with
	 * COMMIT_NOT_FROM_GRAPH for graph_pos.
	 *
	 * We avoid initializing generation with checking if graph position
	 * is not COMMIT_NOT_FROM_GRAPH.
	 */
	for (i = 0; i < commit_graph_data_slab.slab_size; i++) {
		commit_graph_data_slab.slab[nth_slab][i].graph_pos =
			COMMIT_NOT_FROM_GRAPH;
	}

	return data;
}

/*
 * Should be used only while writing commit-graph as it compares
 * generation value of commits by directly accessing commit-slab.
 */
static int commit_gen_cmp(const void *va, const void *vb)
{
	const struct commit *a = *(const struct commit **)va;
	const struct commit *b = *(const struct commit **)vb;

	const timestamp_t generation_a = commit_graph_data_at(a)->generation;
	const timestamp_t generation_b = commit_graph_data_at(b)->generation;
	/* lower generation commits first */
	if (generation_a < generation_b)
		return -1;
	else if (generation_a > generation_b)
		return 1;

	/* use date as a heuristic when generations are equal */
	if (a->date < b->date)
		return -1;
	else if (a->date > b->date)
		return 1;
	return 0;
}

char *get_commit_graph_filename(struct object_directory *obj_dir)
{
	return xstrfmt("%s/info/commit-graph", obj_dir->path);
}

static char *get_split_graph_filename(struct object_directory *odb,
				      const char *oid_hex)
{
	return xstrfmt("%s/info/commit-graphs/graph-%s.graph", odb->path,
		       oid_hex);
}

char *get_commit_graph_chain_filename(struct object_directory *odb)
{
	return xstrfmt("%s/info/commit-graphs/commit-graph-chain", odb->path);
}

static struct commit_graph *alloc_commit_graph(void)
{
	struct commit_graph *g = xcalloc(1, sizeof(*g));

	return g;
}

static int commit_graph_compatible(struct repository *r)
{
	if (!r->gitdir)
		return 0;

	if (replace_refs_enabled(r)) {
		prepare_replace_object(r);
		if (hashmap_get_size(&r->objects->replace_map->map))
			return 0;
	}

	prepare_commit_graft(r);
	if (r->parsed_objects &&
	    (r->parsed_objects->grafts_nr || r->parsed_objects->substituted_parent))
		return 0;
	if (is_repository_shallow(r))
		return 0;

	return 1;
}

int open_commit_graph(const char *graph_file, int *fd, struct stat *st)
{
	*fd = git_open(graph_file);
	if (*fd < 0)
		return 0;
	if (fstat(*fd, st)) {
		close(*fd);
		return 0;
	}
	return 1;
}

struct commit_graph *load_commit_graph_one_fd_st(struct repository *r,
						 int fd, struct stat *st,
						 struct object_directory *odb)
{
	void *graph_map;
	size_t graph_size;
	struct commit_graph *ret;

	graph_size = xsize_t(st->st_size);

	if (graph_size < GRAPH_MIN_SIZE) {
		close(fd);
		error(_("commit-graph file is too small"));
		return NULL;
	}
	graph_map = xmmap(NULL, graph_size, PROT_READ, MAP_PRIVATE, fd, 0);
	close(fd);
	prepare_repo_settings(r);
	ret = parse_commit_graph(&r->settings, graph_map, graph_size);

	if (ret)
		ret->odb = odb;
	else
		munmap(graph_map, graph_size);

	return ret;
}

static int graph_read_oid_fanout(const unsigned char *chunk_start,
				 size_t chunk_size, void *data)
{
	struct commit_graph *g = data;
	int i;

	if (chunk_size != 256 * sizeof(uint32_t))
		return error(_("commit-graph oid fanout chunk is wrong size"));
	g->chunk_oid_fanout = (const uint32_t *)chunk_start;
	g->num_commits = ntohl(g->chunk_oid_fanout[255]);

	for (i = 0; i < 255; i++) {
		uint32_t oid_fanout1 = ntohl(g->chunk_oid_fanout[i]);
		uint32_t oid_fanout2 = ntohl(g->chunk_oid_fanout[i + 1]);

		if (oid_fanout1 > oid_fanout2) {
			error(_("commit-graph fanout values out of order"));
			return 1;
		}
	}

	return 0;
}

static int graph_read_bloom_data(const unsigned char *chunk_start,
				  size_t chunk_size, void *data)
{
	struct commit_graph *g = data;
	uint32_t hash_version;

	if (chunk_size < BLOOMDATA_CHUNK_HEADER_SIZE) {
		warning(_("ignoring too-small changed-path chunk"
			" (%"PRIuMAX" < %"PRIuMAX") in commit-graph file"),
			(uintmax_t)chunk_size,
			(uintmax_t)BLOOMDATA_CHUNK_HEADER_SIZE);
		return -1;
	}

	g->chunk_bloom_data_size = chunk_size;
	hash_version = get_be32(chunk_start);

	g->chunk_bloom_data = chunk_start;
	g->bloom_filter_settings = xmalloc(sizeof(struct bloom_filter_settings));
	g->bloom_filter_settings->hash_version = hash_version;
	g->bloom_filter_settings->num_hashes = get_be32(chunk_start + 4);
	g->bloom_filter_settings->bits_per_entry = get_be32(chunk_start + 8);
	g->bloom_filter_settings->max_changed_paths = DEFAULT_BLOOM_MAX_CHANGES;

	return 0;
}

struct commit_graph *parse_commit_graph(struct repo_settings *s,
					void *graph_map, size_t graph_size)
{
	const unsigned char *data;
	struct commit_graph *graph;
	uint32_t graph_signature;
	unsigned char graph_version, hash_version;
	struct chunkfile *cf = NULL;

	if (!graph_map)
		return NULL;

	if (graph_size < GRAPH_MIN_SIZE)
		return NULL;

	data = (const unsigned char *)graph_map;

	graph_signature = get_be32(data);
	if (graph_signature != GRAPH_SIGNATURE) {
		error(_("commit-graph signature %X does not match signature %X"),
		      graph_signature, GRAPH_SIGNATURE);
		return NULL;
	}

	graph_version = *(unsigned char*)(data + 4);
	if (graph_version != GRAPH_VERSION) {
		error(_("commit-graph version %X does not match version %X"),
		      graph_version, GRAPH_VERSION);
		return NULL;
	}

	hash_version = *(unsigned char*)(data + 5);
	if (hash_version != oid_version(the_hash_algo)) {
		error(_("commit-graph hash version %X does not match version %X"),
		      hash_version, oid_version(the_hash_algo));
		return NULL;
	}

	graph = alloc_commit_graph();

	graph->hash_len = the_hash_algo->rawsz;
	graph->num_chunks = *(unsigned char*)(data + 6);
	graph->data = graph_map;
	graph->data_len = graph_size;

	if (graph_size < GRAPH_HEADER_SIZE +
			 (graph->num_chunks + 1) * CHUNK_TOC_ENTRY_SIZE +
			 GRAPH_FANOUT_SIZE + the_hash_algo->rawsz) {
		error(_("commit-graph file is too small to hold %u chunks"),
		      graph->num_chunks);
		free(graph);
		return NULL;
	}

	cf = init_chunkfile(NULL);

	if (read_table_of_contents(cf, graph->data, graph_size,
				   GRAPH_HEADER_SIZE, graph->num_chunks, 1))
		goto free_and_return;

	if (read_chunk(cf, GRAPH_CHUNKID_OIDFANOUT, graph_read_oid_fanout, graph)) {
		error(_("commit-graph required OID fanout chunk missing or corrupted"));
		goto free_and_return;
	}
	if (pair_chunk_expect(cf, GRAPH_CHUNKID_OIDLOOKUP,
			      &graph->chunk_oid_lookup, graph->hash_len,
			      graph->num_commits)) {
		error(_("commit-graph OID lookup chunk is the wrong size"));
		goto free_and_return;
	}
	if (pair_chunk_expect(cf, GRAPH_CHUNKID_DATA, &graph->chunk_commit_data,
			      GRAPH_DATA_WIDTH, graph->num_commits)) {
		error(_("commit-graph commit data chunk is wrong size"));
		goto free_and_return;
	}

	pair_chunk(cf, GRAPH_CHUNKID_EXTRAEDGES, &graph->chunk_extra_edges,
		   &graph->chunk_extra_edges_size);
	pair_chunk(cf, GRAPH_CHUNKID_BASE, &graph->chunk_base_graphs,
		   &graph->chunk_base_graphs_size);

	if (s->commit_graph_generation_version >= 2) {
		if (pair_chunk_expect(cf, GRAPH_CHUNKID_GENERATION_DATA,
				      &graph->chunk_generation_data,
				      sizeof(uint32_t),
				      graph->num_commits))
			error(_("commit-graph generations chunk is wrong size"));
		pair_chunk(cf, GRAPH_CHUNKID_GENERATION_DATA_OVERFLOW,
			   &graph->chunk_generation_data_overflow,
			   &graph->chunk_generation_data_overflow_size);

		if (graph->chunk_generation_data)
			graph->read_generation_data = 1;
	}

<<<<<<< HEAD
	if (s->commit_graph_changed_paths_version) {
		read_chunk(cf, GRAPH_CHUNKID_BLOOMINDEXES,
			   graph_read_bloom_index, graph);
=======
	if (s->commit_graph_read_changed_paths) {
		int res = pair_chunk_expect(cf, GRAPH_CHUNKID_BLOOMINDEXES,
				      &graph->chunk_bloom_indexes,
				      sizeof(uint32_t), graph->num_commits);
		if (res && res != CHUNK_NOT_FOUND)
			warning(_("commit-graph changed-path index chunk is too small"));
>>>>>>> e400a8ba
		read_chunk(cf, GRAPH_CHUNKID_BLOOMDATA,
			   graph_read_bloom_data, graph);
	}

	if (graph->chunk_bloom_indexes && graph->chunk_bloom_data) {
		init_bloom_filters();
	} else {
		/* We need both the bloom chunks to exist together. Else ignore the data */
		graph->chunk_bloom_indexes = NULL;
		graph->chunk_bloom_data = NULL;
		FREE_AND_NULL(graph->bloom_filter_settings);
	}

	oidread(&graph->oid, graph->data + graph->data_len - graph->hash_len);

	free_chunkfile(cf);
	return graph;

free_and_return:
	free_chunkfile(cf);
	free(graph->bloom_filter_settings);
	free(graph);
	return NULL;
}

static struct commit_graph *load_commit_graph_one(struct repository *r,
						  const char *graph_file,
						  struct object_directory *odb)
{

	struct stat st;
	int fd;
	struct commit_graph *g;
	int open_ok = open_commit_graph(graph_file, &fd, &st);

	if (!open_ok)
		return NULL;

	g = load_commit_graph_one_fd_st(r, fd, &st, odb);

	if (g)
		g->filename = xstrdup(graph_file);

	return g;
}

static struct commit_graph *load_commit_graph_v1(struct repository *r,
						 struct object_directory *odb)
{
	char *graph_name = get_commit_graph_filename(odb);
	struct commit_graph *g = load_commit_graph_one(r, graph_name, odb);
	free(graph_name);

	return g;
}

/*
 * returns 1 if and only if all graphs in the chain have
 * corrected commit dates stored in the generation_data chunk.
 */
static int validate_mixed_generation_chain(struct commit_graph *g)
{
	int read_generation_data = 1;
	struct commit_graph *p = g;

	while (read_generation_data && p) {
		read_generation_data = p->read_generation_data;
		p = p->base_graph;
	}

	if (read_generation_data)
		return 1;

	while (g) {
		g->read_generation_data = 0;
		g = g->base_graph;
	}

	return 0;
}

static void validate_mixed_bloom_settings(struct commit_graph *g)
{
	struct bloom_filter_settings *settings = NULL;
	for (; g; g = g->base_graph) {
		if (!g->bloom_filter_settings)
			continue;
		if (!settings) {
			settings = g->bloom_filter_settings;
			continue;
		}

		if (g->bloom_filter_settings->bits_per_entry != settings->bits_per_entry ||
		    g->bloom_filter_settings->num_hashes != settings->num_hashes) {
			g->chunk_bloom_indexes = NULL;
			g->chunk_bloom_data = NULL;
			FREE_AND_NULL(g->bloom_filter_settings);

			warning(_("disabling Bloom filters for commit-graph "
				  "layer '%s' due to incompatible settings"),
				oid_to_hex(&g->oid));
		}
	}
}

static int add_graph_to_chain(struct commit_graph *g,
			      struct commit_graph *chain,
			      struct object_id *oids,
			      int n)
{
	struct commit_graph *cur_g = chain;

	if (n && !g->chunk_base_graphs) {
		warning(_("commit-graph has no base graphs chunk"));
		return 0;
	}

	if (g->chunk_base_graphs_size / g->hash_len < n) {
		warning(_("commit-graph base graphs chunk is too small"));
		return 0;
	}

	while (n) {
		n--;

		if (!cur_g ||
		    !oideq(&oids[n], &cur_g->oid) ||
		    !hasheq(oids[n].hash, g->chunk_base_graphs + st_mult(g->hash_len, n))) {
			warning(_("commit-graph chain does not match"));
			return 0;
		}

		cur_g = cur_g->base_graph;
	}

	if (chain) {
		if (unsigned_add_overflows(chain->num_commits,
					   chain->num_commits_in_base)) {
			warning(_("commit count in base graph too high: %"PRIuMAX),
				(uintmax_t)chain->num_commits_in_base);
			return 0;
		}
		g->num_commits_in_base = chain->num_commits + chain->num_commits_in_base;
	}

	g->base_graph = chain;

	return 1;
}

int open_commit_graph_chain(const char *chain_file,
			    int *fd, struct stat *st)
{
	*fd = git_open(chain_file);
	if (*fd < 0)
		return 0;
	if (fstat(*fd, st)) {
		close(*fd);
		return 0;
	}
	if (st->st_size < the_hash_algo->hexsz) {
		close(*fd);
		if (!st->st_size) {
			/* treat empty files the same as missing */
			errno = ENOENT;
		} else {
			warning(_("commit-graph chain file too small"));
			errno = EINVAL;
		}
		return 0;
	}
	return 1;
}

struct commit_graph *load_commit_graph_chain_fd_st(struct repository *r,
						   int fd, struct stat *st,
						   int *incomplete_chain)
{
	struct commit_graph *graph_chain = NULL;
	struct strbuf line = STRBUF_INIT;
	struct object_id *oids;
	int i = 0, valid = 1, count;
	FILE *fp = xfdopen(fd, "r");

	count = st->st_size / (the_hash_algo->hexsz + 1);
	CALLOC_ARRAY(oids, count);

	prepare_alt_odb(r);

	for (i = 0; i < count; i++) {
		struct object_directory *odb;

		if (strbuf_getline_lf(&line, fp) == EOF)
			break;

		if (get_oid_hex(line.buf, &oids[i])) {
			warning(_("invalid commit-graph chain: line '%s' not a hash"),
				line.buf);
			valid = 0;
			break;
		}

		valid = 0;
		for (odb = r->objects->odb; odb; odb = odb->next) {
			char *graph_name = get_split_graph_filename(odb, line.buf);
			struct commit_graph *g = load_commit_graph_one(r, graph_name, odb);

			free(graph_name);

			if (g) {
				if (add_graph_to_chain(g, graph_chain, oids, i)) {
					graph_chain = g;
					valid = 1;
				} else {
					free_commit_graph(g);
				}

				break;
			}
		}

		if (!valid) {
			warning(_("unable to find all commit-graph files"));
			break;
		}
	}

	validate_mixed_generation_chain(graph_chain);
	validate_mixed_bloom_settings(graph_chain);

	free(oids);
	fclose(fp);
	strbuf_release(&line);

	*incomplete_chain = !valid;
	return graph_chain;
}

static struct commit_graph *load_commit_graph_chain(struct repository *r,
						    struct object_directory *odb)
{
	char *chain_file = get_commit_graph_chain_filename(odb);
	struct stat st;
	int fd;
	struct commit_graph *g = NULL;

	if (open_commit_graph_chain(chain_file, &fd, &st)) {
		int incomplete;
		/* ownership of fd is taken over by load function */
		g = load_commit_graph_chain_fd_st(r, fd, &st, &incomplete);
	}

	free(chain_file);
	return g;
}

struct commit_graph *read_commit_graph_one(struct repository *r,
					   struct object_directory *odb)
{
	struct commit_graph *g = load_commit_graph_v1(r, odb);

	if (!g)
		g = load_commit_graph_chain(r, odb);

	return g;
}

static void prepare_commit_graph_one(struct repository *r,
				     struct object_directory *odb)
{

	if (r->objects->commit_graph)
		return;

	r->objects->commit_graph = read_commit_graph_one(r, odb);
}

/*
 * Return 1 if commit_graph is non-NULL, and 0 otherwise.
 *
 * On the first invocation, this function attempts to load the commit
 * graph if the_repository is configured to have one.
 */
static int prepare_commit_graph(struct repository *r)
{
	struct object_directory *odb;

	/*
	 * Early return if there is no git dir or if the commit graph is
	 * disabled.
	 *
	 * This must come before the "already attempted?" check below, because
	 * we want to disable even an already-loaded graph file.
	 */
	if (!r->gitdir || r->commit_graph_disabled)
		return 0;

	if (r->objects->commit_graph_attempted)
		return !!r->objects->commit_graph;
	r->objects->commit_graph_attempted = 1;

	prepare_repo_settings(r);

	if (!git_env_bool(GIT_TEST_COMMIT_GRAPH, 0) &&
	    r->settings.core_commit_graph != 1)
		/*
		 * This repository is not configured to use commit graphs, so
		 * do not load one. (But report commit_graph_attempted anyway
		 * so that commit graph loading is not attempted again for this
		 * repository.)
		 */
		return 0;

	if (!commit_graph_compatible(r))
		return 0;

	prepare_alt_odb(r);
	for (odb = r->objects->odb;
	     !r->objects->commit_graph && odb;
	     odb = odb->next)
		prepare_commit_graph_one(r, odb);
	return !!r->objects->commit_graph;
}

int generation_numbers_enabled(struct repository *r)
{
	uint32_t first_generation;
	struct commit_graph *g;
	if (!prepare_commit_graph(r))
	       return 0;

	g = r->objects->commit_graph;

	if (!g->num_commits)
		return 0;

	first_generation = get_be32(g->chunk_commit_data +
				    g->hash_len + 8) >> 2;

	return !!first_generation;
}

int corrected_commit_dates_enabled(struct repository *r)
{
	struct commit_graph *g;
	if (!prepare_commit_graph(r))
		return 0;

	g = r->objects->commit_graph;

	if (!g->num_commits)
		return 0;

	return g->read_generation_data;
}

struct bloom_filter_settings *get_bloom_filter_settings(struct repository *r)
{
	struct commit_graph *g = r->objects->commit_graph;
	while (g) {
		if (g->bloom_filter_settings)
			return g->bloom_filter_settings;
		g = g->base_graph;
	}
	return NULL;
}

void close_commit_graph(struct raw_object_store *o)
{
	clear_commit_graph_data_slab(&commit_graph_data_slab);
<<<<<<< HEAD
	deinit_bloom_filters();
=======
>>>>>>> e400a8ba
	free_commit_graph(o->commit_graph);
	o->commit_graph = NULL;
}

static int bsearch_graph(struct commit_graph *g, const struct object_id *oid, uint32_t *pos)
{
	return bsearch_hash(oid->hash, g->chunk_oid_fanout,
			    g->chunk_oid_lookup, g->hash_len, pos);
}

static void load_oid_from_graph(struct commit_graph *g,
				uint32_t pos,
				struct object_id *oid)
{
	uint32_t lex_index;

	while (g && pos < g->num_commits_in_base)
		g = g->base_graph;

	if (!g)
		BUG("NULL commit-graph");

	if (pos >= g->num_commits + g->num_commits_in_base)
		die(_("invalid commit position. commit-graph is likely corrupt"));

	lex_index = pos - g->num_commits_in_base;

	oidread(oid, g->chunk_oid_lookup + st_mult(g->hash_len, lex_index));
}

static struct commit_list **insert_parent_or_die(struct repository *r,
						 struct commit_graph *g,
						 uint32_t pos,
						 struct commit_list **pptr)
{
	struct commit *c;
	struct object_id oid;

	if (pos >= g->num_commits + g->num_commits_in_base)
		die("invalid parent position %"PRIu32, pos);

	load_oid_from_graph(g, pos, &oid);
	c = lookup_commit(r, &oid);
	if (!c)
		die(_("could not find commit %s"), oid_to_hex(&oid));
	commit_graph_data_at(c)->graph_pos = pos;
	return &commit_list_insert(c, pptr)->next;
}

static void fill_commit_graph_info(struct commit *item, struct commit_graph *g, uint32_t pos)
{
	const unsigned char *commit_data;
	struct commit_graph_data *graph_data;
	uint32_t lex_index, offset_pos;
	uint64_t date_high, date_low, offset;

	while (pos < g->num_commits_in_base)
		g = g->base_graph;

	if (pos >= g->num_commits + g->num_commits_in_base)
		die(_("invalid commit position. commit-graph is likely corrupt"));

	lex_index = pos - g->num_commits_in_base;
	commit_data = g->chunk_commit_data + st_mult(GRAPH_DATA_WIDTH, lex_index);

	graph_data = commit_graph_data_at(item);
	graph_data->graph_pos = pos;

	date_high = get_be32(commit_data + g->hash_len + 8) & 0x3;
	date_low = get_be32(commit_data + g->hash_len + 12);
	item->date = (timestamp_t)((date_high << 32) | date_low);

	if (g->read_generation_data) {
		offset = (timestamp_t)get_be32(g->chunk_generation_data + st_mult(sizeof(uint32_t), lex_index));

		if (offset & CORRECTED_COMMIT_DATE_OFFSET_OVERFLOW) {
			if (!g->chunk_generation_data_overflow)
				die(_("commit-graph requires overflow generation data but has none"));

			offset_pos = offset ^ CORRECTED_COMMIT_DATE_OFFSET_OVERFLOW;
			if (g->chunk_generation_data_overflow_size / sizeof(uint64_t) <= offset_pos)
				die(_("commit-graph overflow generation data is too small"));
			graph_data->generation = item->date +
				get_be64(g->chunk_generation_data_overflow + sizeof(uint64_t) * offset_pos);
		} else
			graph_data->generation = item->date + offset;
	} else
		graph_data->generation = get_be32(commit_data + g->hash_len + 8) >> 2;

	if (g->topo_levels)
		*topo_level_slab_at(g->topo_levels, item) = get_be32(commit_data + g->hash_len + 8) >> 2;
}

static inline void set_commit_tree(struct commit *c, struct tree *t)
{
	c->maybe_tree = t;
}

static int fill_commit_in_graph(struct repository *r,
				struct commit *item,
				struct commit_graph *g, uint32_t pos)
{
	uint32_t edge_value;
	uint32_t parent_data_pos;
	struct commit_list **pptr;
	const unsigned char *commit_data;
	uint32_t lex_index;

	while (pos < g->num_commits_in_base)
		g = g->base_graph;

	fill_commit_graph_info(item, g, pos);

	lex_index = pos - g->num_commits_in_base;
	commit_data = g->chunk_commit_data + st_mult(g->hash_len + 16, lex_index);

	item->object.parsed = 1;

	set_commit_tree(item, NULL);

	pptr = &item->parents;

	edge_value = get_be32(commit_data + g->hash_len);
	if (edge_value == GRAPH_PARENT_NONE)
		return 1;
	pptr = insert_parent_or_die(r, g, edge_value, pptr);

	edge_value = get_be32(commit_data + g->hash_len + 4);
	if (edge_value == GRAPH_PARENT_NONE)
		return 1;
	if (!(edge_value & GRAPH_EXTRA_EDGES_NEEDED)) {
		pptr = insert_parent_or_die(r, g, edge_value, pptr);
		return 1;
	}

	parent_data_pos = edge_value & GRAPH_EDGE_LAST_MASK;
	do {
		if (g->chunk_extra_edges_size / sizeof(uint32_t) <= parent_data_pos) {
			error(_("commit-graph extra-edges pointer out of bounds"));
			free_commit_list(item->parents);
			item->parents = NULL;
			item->object.parsed = 0;
			return 0;
		}
		edge_value = get_be32(g->chunk_extra_edges +
				      sizeof(uint32_t) * parent_data_pos);
		pptr = insert_parent_or_die(r, g,
					    edge_value & GRAPH_EDGE_LAST_MASK,
					    pptr);
		parent_data_pos++;
	} while (!(edge_value & GRAPH_LAST_EDGE));

	return 1;
}

static int search_commit_pos_in_graph(const struct object_id *id, struct commit_graph *g, uint32_t *pos)
{
	struct commit_graph *cur_g = g;
	uint32_t lex_index;

	while (cur_g && !bsearch_graph(cur_g, id, &lex_index))
		cur_g = cur_g->base_graph;

	if (cur_g) {
		*pos = lex_index + cur_g->num_commits_in_base;
		return 1;
	}

	return 0;
}

static int find_commit_pos_in_graph(struct commit *item, struct commit_graph *g, uint32_t *pos)
{
	uint32_t graph_pos = commit_graph_position(item);
	if (graph_pos != COMMIT_NOT_FROM_GRAPH) {
		*pos = graph_pos;
		return 1;
	} else {
		return search_commit_pos_in_graph(&item->object.oid, g, pos);
	}
}

int repo_find_commit_pos_in_graph(struct repository *r, struct commit *c,
				  uint32_t *pos)
{
	if (!prepare_commit_graph(r))
		return 0;
	return find_commit_pos_in_graph(c, r->objects->commit_graph, pos);
}

struct commit *lookup_commit_in_graph(struct repository *repo, const struct object_id *id)
{
	static int commit_graph_paranoia = -1;
	struct commit *commit;
	uint32_t pos;

	if (commit_graph_paranoia == -1)
		commit_graph_paranoia = git_env_bool(GIT_COMMIT_GRAPH_PARANOIA, 1);

	if (!prepare_commit_graph(repo))
		return NULL;
	if (!search_commit_pos_in_graph(id, repo->objects->commit_graph, &pos))
		return NULL;
	if (commit_graph_paranoia && !has_object(repo, id, 0))
		return NULL;

	commit = lookup_commit(repo, id);
	if (!commit)
		return NULL;
	if (commit->object.parsed)
		return commit;

	if (!fill_commit_in_graph(repo, commit, repo->objects->commit_graph, pos))
		return NULL;

	return commit;
}

static int parse_commit_in_graph_one(struct repository *r,
				     struct commit_graph *g,
				     struct commit *item)
{
	uint32_t pos;

	if (item->object.parsed)
		return 1;

	if (find_commit_pos_in_graph(item, g, &pos))
		return fill_commit_in_graph(r, item, g, pos);

	return 0;
}

int parse_commit_in_graph(struct repository *r, struct commit *item)
{
	static int checked_env = 0;

	if (!checked_env &&
	    git_env_bool(GIT_TEST_COMMIT_GRAPH_DIE_ON_PARSE, 0))
		die("dying as requested by the '%s' variable on commit-graph parse!",
		    GIT_TEST_COMMIT_GRAPH_DIE_ON_PARSE);
	checked_env = 1;

	if (!prepare_commit_graph(r))
		return 0;
	return parse_commit_in_graph_one(r, r->objects->commit_graph, item);
}

void load_commit_graph_info(struct repository *r, struct commit *item)
{
	uint32_t pos;
	if (repo_find_commit_pos_in_graph(r, item, &pos))
		fill_commit_graph_info(item, r->objects->commit_graph, pos);
}

static struct tree *load_tree_for_commit(struct repository *r,
					 struct commit_graph *g,
					 struct commit *c)
{
	struct object_id oid;
	const unsigned char *commit_data;
	uint32_t graph_pos = commit_graph_position(c);

	while (graph_pos < g->num_commits_in_base)
		g = g->base_graph;

	commit_data = g->chunk_commit_data +
			st_mult(GRAPH_DATA_WIDTH, graph_pos - g->num_commits_in_base);

	oidread(&oid, commit_data);
	set_commit_tree(c, lookup_tree(r, &oid));

	return c->maybe_tree;
}

static struct tree *get_commit_tree_in_graph_one(struct repository *r,
						 struct commit_graph *g,
						 const struct commit *c)
{
	if (c->maybe_tree)
		return c->maybe_tree;
	if (commit_graph_position(c) == COMMIT_NOT_FROM_GRAPH)
		BUG("get_commit_tree_in_graph_one called from non-commit-graph commit");

	return load_tree_for_commit(r, g, (struct commit *)c);
}

struct tree *get_commit_tree_in_graph(struct repository *r, const struct commit *c)
{
	return get_commit_tree_in_graph_one(r, r->objects->commit_graph, c);
}

struct packed_commit_list {
	struct commit **list;
	size_t nr;
	size_t alloc;
};

struct write_commit_graph_context {
	struct repository *r;
	struct object_directory *odb;
	char *graph_name;
	struct oid_array oids;
	struct packed_commit_list commits;
	int num_extra_edges;
	int num_generation_data_overflows;
	unsigned long approx_nr_objects;
	struct progress *progress;
	int progress_done;
	uint64_t progress_cnt;

	char *base_graph_name;
	int num_commit_graphs_before;
	int num_commit_graphs_after;
	char **commit_graph_filenames_before;
	char **commit_graph_filenames_after;
	char **commit_graph_hash_after;
	uint32_t new_num_commits_in_base;
	struct commit_graph *new_base_graph;

	unsigned append:1,
		 report_progress:1,
		 split:1,
		 changed_paths:1,
		 order_by_pack:1,
		 write_generation_data:1,
		 trust_generation_numbers:1;

	struct topo_level_slab *topo_levels;
	const struct commit_graph_opts *opts;
	size_t total_bloom_filter_data_size;
	const struct bloom_filter_settings *bloom_settings;

	int count_bloom_filter_computed;
	int count_bloom_filter_not_computed;
	int count_bloom_filter_trunc_empty;
	int count_bloom_filter_trunc_large;
	int count_bloom_filter_upgraded;
};

static int write_graph_chunk_fanout(struct hashfile *f,
				    void *data)
{
	struct write_commit_graph_context *ctx = data;
	int i, count = 0;
	struct commit **list = ctx->commits.list;

	/*
	 * Write the first-level table (the list is sorted,
	 * but we use a 256-entry lookup to be able to avoid
	 * having to do eight extra binary search iterations).
	 */
	for (i = 0; i < 256; i++) {
		while (count < ctx->commits.nr) {
			if ((*list)->object.oid.hash[0] != i)
				break;
			display_progress(ctx->progress, ++ctx->progress_cnt);
			count++;
			list++;
		}

		hashwrite_be32(f, count);
	}

	return 0;
}

static int write_graph_chunk_oids(struct hashfile *f,
				  void *data)
{
	struct write_commit_graph_context *ctx = data;
	struct commit **list = ctx->commits.list;
	int count;
	for (count = 0; count < ctx->commits.nr; count++, list++) {
		display_progress(ctx->progress, ++ctx->progress_cnt);
		hashwrite(f, (*list)->object.oid.hash, the_hash_algo->rawsz);
	}

	return 0;
}

static const struct object_id *commit_to_oid(size_t index, const void *table)
{
	const struct commit * const *commits = table;
	return &commits[index]->object.oid;
}

static int write_graph_chunk_data(struct hashfile *f,
				  void *data)
{
	struct write_commit_graph_context *ctx = data;
	struct commit **list = ctx->commits.list;
	struct commit **last = ctx->commits.list + ctx->commits.nr;
	uint32_t num_extra_edges = 0;

	while (list < last) {
		struct commit_list *parent;
		struct object_id *tree;
		int edge_value;
		uint32_t packedDate[2];
		display_progress(ctx->progress, ++ctx->progress_cnt);

		if (repo_parse_commit_no_graph(ctx->r, *list))
			die(_("unable to parse commit %s"),
				oid_to_hex(&(*list)->object.oid));
		tree = get_commit_tree_oid(*list);
		hashwrite(f, tree->hash, the_hash_algo->rawsz);

		parent = (*list)->parents;

		if (!parent)
			edge_value = GRAPH_PARENT_NONE;
		else {
			edge_value = oid_pos(&parent->item->object.oid,
					     ctx->commits.list,
					     ctx->commits.nr,
					     commit_to_oid);

			if (edge_value >= 0)
				edge_value += ctx->new_num_commits_in_base;
			else if (ctx->new_base_graph) {
				uint32_t pos;
				if (find_commit_pos_in_graph(parent->item,
							     ctx->new_base_graph,
							     &pos))
					edge_value = pos;
			}

			if (edge_value < 0)
				BUG("missing parent %s for commit %s",
				    oid_to_hex(&parent->item->object.oid),
				    oid_to_hex(&(*list)->object.oid));
		}

		hashwrite_be32(f, edge_value);

		if (parent)
			parent = parent->next;

		if (!parent)
			edge_value = GRAPH_PARENT_NONE;
		else if (parent->next)
			edge_value = GRAPH_EXTRA_EDGES_NEEDED | num_extra_edges;
		else {
			edge_value = oid_pos(&parent->item->object.oid,
					     ctx->commits.list,
					     ctx->commits.nr,
					     commit_to_oid);

			if (edge_value >= 0)
				edge_value += ctx->new_num_commits_in_base;
			else if (ctx->new_base_graph) {
				uint32_t pos;
				if (find_commit_pos_in_graph(parent->item,
							     ctx->new_base_graph,
							     &pos))
					edge_value = pos;
			}

			if (edge_value < 0)
				BUG("missing parent %s for commit %s",
				    oid_to_hex(&parent->item->object.oid),
				    oid_to_hex(&(*list)->object.oid));
		}

		hashwrite_be32(f, edge_value);

		if (edge_value & GRAPH_EXTRA_EDGES_NEEDED) {
			do {
				num_extra_edges++;
				parent = parent->next;
			} while (parent);
		}

		if (sizeof((*list)->date) > 4)
			packedDate[0] = htonl(((*list)->date >> 32) & 0x3);
		else
			packedDate[0] = 0;

		packedDate[0] |= htonl(*topo_level_slab_at(ctx->topo_levels, *list) << 2);

		packedDate[1] = htonl((*list)->date);
		hashwrite(f, packedDate, 8);

		list++;
	}

	return 0;
}

static int write_graph_chunk_generation_data(struct hashfile *f,
					     void *data)
{
	struct write_commit_graph_context *ctx = data;
	int i, num_generation_data_overflows = 0;

	for (i = 0; i < ctx->commits.nr; i++) {
		struct commit *c = ctx->commits.list[i];
		timestamp_t offset;
		repo_parse_commit(ctx->r, c);
		offset = commit_graph_data_at(c)->generation - c->date;
		display_progress(ctx->progress, ++ctx->progress_cnt);

		if (offset > GENERATION_NUMBER_V2_OFFSET_MAX) {
			offset = CORRECTED_COMMIT_DATE_OFFSET_OVERFLOW | num_generation_data_overflows;
			num_generation_data_overflows++;
		}

		hashwrite_be32(f, offset);
	}

	return 0;
}

static int write_graph_chunk_generation_data_overflow(struct hashfile *f,
						      void *data)
{
	struct write_commit_graph_context *ctx = data;
	int i;
	for (i = 0; i < ctx->commits.nr; i++) {
		struct commit *c = ctx->commits.list[i];
		timestamp_t offset = commit_graph_data_at(c)->generation - c->date;
		display_progress(ctx->progress, ++ctx->progress_cnt);

		if (offset > GENERATION_NUMBER_V2_OFFSET_MAX) {
			hashwrite_be32(f, offset >> 32);
			hashwrite_be32(f, (uint32_t) offset);
		}
	}

	return 0;
}

static int write_graph_chunk_extra_edges(struct hashfile *f,
					 void *data)
{
	struct write_commit_graph_context *ctx = data;
	struct commit **list = ctx->commits.list;
	struct commit **last = ctx->commits.list + ctx->commits.nr;
	struct commit_list *parent;

	while (list < last) {
		int num_parents = 0;

		display_progress(ctx->progress, ++ctx->progress_cnt);

		for (parent = (*list)->parents; num_parents < 3 && parent;
		     parent = parent->next)
			num_parents++;

		if (num_parents <= 2) {
			list++;
			continue;
		}

		/* Since num_parents > 2, this initializer is safe. */
		for (parent = (*list)->parents->next; parent; parent = parent->next) {
			int edge_value = oid_pos(&parent->item->object.oid,
						 ctx->commits.list,
						 ctx->commits.nr,
						 commit_to_oid);

			if (edge_value >= 0)
				edge_value += ctx->new_num_commits_in_base;
			else if (ctx->new_base_graph) {
				uint32_t pos;
				if (find_commit_pos_in_graph(parent->item,
							     ctx->new_base_graph,
							     &pos))
					edge_value = pos;
			}

			if (edge_value < 0)
				BUG("missing parent %s for commit %s",
				    oid_to_hex(&parent->item->object.oid),
				    oid_to_hex(&(*list)->object.oid));
			else if (!parent->next)
				edge_value |= GRAPH_LAST_EDGE;

			hashwrite_be32(f, edge_value);
		}

		list++;
	}

	return 0;
}

static int write_graph_chunk_bloom_indexes(struct hashfile *f,
					   void *data)
{
	struct write_commit_graph_context *ctx = data;
	struct commit **list = ctx->commits.list;
	struct commit **last = ctx->commits.list + ctx->commits.nr;
	uint32_t cur_pos = 0;

	while (list < last) {
		struct bloom_filter *filter = get_bloom_filter(ctx->r, *list);
		size_t len = filter ? filter->len : 0;
		cur_pos += len;
		display_progress(ctx->progress, ++ctx->progress_cnt);
		hashwrite_be32(f, cur_pos);
		list++;
	}

	return 0;
}

static void trace2_bloom_filter_settings(struct write_commit_graph_context *ctx)
{
	struct json_writer jw = JSON_WRITER_INIT;

	jw_object_begin(&jw, 0);
	jw_object_intmax(&jw, "hash_version", ctx->bloom_settings->hash_version);
	jw_object_intmax(&jw, "num_hashes", ctx->bloom_settings->num_hashes);
	jw_object_intmax(&jw, "bits_per_entry", ctx->bloom_settings->bits_per_entry);
	jw_object_intmax(&jw, "max_changed_paths", ctx->bloom_settings->max_changed_paths);
	jw_end(&jw);

	trace2_data_json("bloom", ctx->r, "settings", &jw);

	jw_release(&jw);
}

static int write_graph_chunk_bloom_data(struct hashfile *f,
					void *data)
{
	struct write_commit_graph_context *ctx = data;
	struct commit **list = ctx->commits.list;
	struct commit **last = ctx->commits.list + ctx->commits.nr;

	trace2_bloom_filter_settings(ctx);

	hashwrite_be32(f, ctx->bloom_settings->hash_version);
	hashwrite_be32(f, ctx->bloom_settings->num_hashes);
	hashwrite_be32(f, ctx->bloom_settings->bits_per_entry);

	while (list < last) {
		struct bloom_filter *filter = get_bloom_filter(ctx->r, *list);
		size_t len = filter ? filter->len : 0;

		display_progress(ctx->progress, ++ctx->progress_cnt);
		if (len)
			hashwrite(f, filter->data, len * sizeof(unsigned char));
		list++;
	}

	return 0;
}

static int add_packed_commits(const struct object_id *oid,
			      struct packed_git *pack,
			      uint32_t pos,
			      void *data)
{
	struct write_commit_graph_context *ctx = (struct write_commit_graph_context*)data;
	enum object_type type;
	off_t offset = nth_packed_object_offset(pack, pos);
	struct object_info oi = OBJECT_INFO_INIT;

	if (ctx->progress)
		display_progress(ctx->progress, ++ctx->progress_done);

	oi.typep = &type;
	if (packed_object_info(ctx->r, pack, offset, &oi) < 0)
		die(_("unable to get type of object %s"), oid_to_hex(oid));

	if (type != OBJ_COMMIT)
		return 0;

	oid_array_append(&ctx->oids, oid);
	set_commit_pos(ctx->r, oid);

	return 0;
}

static void add_missing_parents(struct write_commit_graph_context *ctx, struct commit *commit)
{
	struct commit_list *parent;
	for (parent = commit->parents; parent; parent = parent->next) {
		if (!(parent->item->object.flags & REACHABLE)) {
			oid_array_append(&ctx->oids, &parent->item->object.oid);
			parent->item->object.flags |= REACHABLE;
		}
	}
}

static void close_reachable(struct write_commit_graph_context *ctx)
{
	int i;
	struct commit *commit;
	enum commit_graph_split_flags flags = ctx->opts ?
		ctx->opts->split_flags : COMMIT_GRAPH_SPLIT_UNSPECIFIED;

	if (ctx->report_progress)
		ctx->progress = start_delayed_progress(
					_("Loading known commits in commit graph"),
					ctx->oids.nr);
	for (i = 0; i < ctx->oids.nr; i++) {
		display_progress(ctx->progress, i + 1);
		commit = lookup_commit(ctx->r, &ctx->oids.oid[i]);
		if (commit)
			commit->object.flags |= REACHABLE;
	}
	stop_progress(&ctx->progress);

	/*
	 * As this loop runs, ctx->oids.nr may grow, but not more
	 * than the number of missing commits in the reachable
	 * closure.
	 */
	if (ctx->report_progress)
		ctx->progress = start_delayed_progress(
					_("Expanding reachable commits in commit graph"),
					0);
	for (i = 0; i < ctx->oids.nr; i++) {
		display_progress(ctx->progress, i + 1);
		commit = lookup_commit(ctx->r, &ctx->oids.oid[i]);

		if (!commit)
			continue;
		if (ctx->split) {
			if ((!repo_parse_commit(ctx->r, commit) &&
			     commit_graph_position(commit) == COMMIT_NOT_FROM_GRAPH) ||
			    flags == COMMIT_GRAPH_SPLIT_REPLACE)
				add_missing_parents(ctx, commit);
		} else if (!repo_parse_commit_no_graph(ctx->r, commit))
			add_missing_parents(ctx, commit);
	}
	stop_progress(&ctx->progress);

	if (ctx->report_progress)
		ctx->progress = start_delayed_progress(
					_("Clearing commit marks in commit graph"),
					ctx->oids.nr);
	for (i = 0; i < ctx->oids.nr; i++) {
		display_progress(ctx->progress, i + 1);
		commit = lookup_commit(ctx->r, &ctx->oids.oid[i]);

		if (commit)
			commit->object.flags &= ~REACHABLE;
	}
	stop_progress(&ctx->progress);
}

struct compute_generation_info {
	struct repository *r;
	struct packed_commit_list *commits;
	struct progress *progress;
	int progress_cnt;

	timestamp_t (*get_generation)(struct commit *c, void *data);
	void (*set_generation)(struct commit *c, timestamp_t gen, void *data);
	void *data;
};

static timestamp_t compute_generation_from_max(struct commit *c,
					       timestamp_t max_gen,
					       int generation_version)
{
	switch (generation_version) {
	case 1: /* topological levels */
		if (max_gen > GENERATION_NUMBER_V1_MAX - 1)
			max_gen = GENERATION_NUMBER_V1_MAX - 1;
		return max_gen + 1;

	case 2: /* corrected commit date */
		if (c->date && c->date > max_gen)
			max_gen = c->date - 1;
		return max_gen + 1;

	default:
		BUG("attempting unimplemented version");
	}
}

static void compute_reachable_generation_numbers(
			struct compute_generation_info *info,
			int generation_version)
{
	int i;
	struct commit_list *list = NULL;

	for (i = 0; i < info->commits->nr; i++) {
		struct commit *c = info->commits->list[i];
		timestamp_t gen;
		repo_parse_commit(info->r, c);
		gen = info->get_generation(c, info->data);
		display_progress(info->progress, info->progress_cnt + 1);

		if (gen != GENERATION_NUMBER_ZERO && gen != GENERATION_NUMBER_INFINITY)
			continue;

		commit_list_insert(c, &list);
		while (list) {
			struct commit *current = list->item;
			struct commit_list *parent;
			int all_parents_computed = 1;
			uint32_t max_gen = 0;

			for (parent = current->parents; parent; parent = parent->next) {
				repo_parse_commit(info->r, parent->item);
				gen = info->get_generation(parent->item, info->data);

				if (gen == GENERATION_NUMBER_ZERO) {
					all_parents_computed = 0;
					commit_list_insert(parent->item, &list);
					break;
				}

				if (gen > max_gen)
					max_gen = gen;
			}

			if (all_parents_computed) {
				pop_commit(&list);
				gen = compute_generation_from_max(
						current, max_gen,
						generation_version);
				info->set_generation(current, gen, info->data);
			}
		}
	}
}

static timestamp_t get_topo_level(struct commit *c, void *data)
{
	struct write_commit_graph_context *ctx = data;
	return *topo_level_slab_at(ctx->topo_levels, c);
}

static void set_topo_level(struct commit *c, timestamp_t t, void *data)
{
	struct write_commit_graph_context *ctx = data;
	*topo_level_slab_at(ctx->topo_levels, c) = (uint32_t)t;
}

static void compute_topological_levels(struct write_commit_graph_context *ctx)
{
	struct compute_generation_info info = {
		.r = ctx->r,
		.commits = &ctx->commits,
		.get_generation = get_topo_level,
		.set_generation = set_topo_level,
		.data = ctx,
	};

	if (ctx->report_progress)
		info.progress = ctx->progress
			      = start_delayed_progress(
					_("Computing commit graph topological levels"),
					ctx->commits.nr);

	compute_reachable_generation_numbers(&info, 1);

	stop_progress(&ctx->progress);
}

static timestamp_t get_generation_from_graph_data(struct commit *c,
						  void *data UNUSED)
{
	return commit_graph_data_at(c)->generation;
}

static void set_generation_v2(struct commit *c, timestamp_t t,
			      void *data UNUSED)
{
	struct commit_graph_data *g = commit_graph_data_at(c);
	g->generation = t;
}

static void compute_generation_numbers(struct write_commit_graph_context *ctx)
{
	int i;
	struct compute_generation_info info = {
		.r = ctx->r,
		.commits = &ctx->commits,
		.get_generation = get_generation_from_graph_data,
		.set_generation = set_generation_v2,
	};

	if (ctx->report_progress)
		info.progress = ctx->progress
			      = start_delayed_progress(
					_("Computing commit graph generation numbers"),
					ctx->commits.nr);

	if (!ctx->trust_generation_numbers) {
		for (i = 0; i < ctx->commits.nr; i++) {
			struct commit *c = ctx->commits.list[i];
			repo_parse_commit(ctx->r, c);
			commit_graph_data_at(c)->generation = GENERATION_NUMBER_ZERO;
		}
	}

	compute_reachable_generation_numbers(&info, 2);

	for (i = 0; i < ctx->commits.nr; i++) {
		struct commit *c = ctx->commits.list[i];
		timestamp_t offset = commit_graph_data_at(c)->generation - c->date;
		if (offset > GENERATION_NUMBER_V2_OFFSET_MAX)
			ctx->num_generation_data_overflows++;
	}
	stop_progress(&ctx->progress);
}

static void set_generation_in_graph_data(struct commit *c, timestamp_t t,
					 void *data UNUSED)
{
	commit_graph_data_at(c)->generation = t;
}

/*
 * After this method, all commits reachable from those in the given
 * list will have non-zero, non-infinite generation numbers.
 */
void ensure_generations_valid(struct repository *r,
			      struct commit **commits, size_t nr)
{
	int generation_version = get_configured_generation_version(r);
	struct packed_commit_list list = {
		.list = commits,
		.alloc = nr,
		.nr = nr,
	};
	struct compute_generation_info info = {
		.r = r,
		.commits = &list,
		.get_generation = get_generation_from_graph_data,
		.set_generation = set_generation_in_graph_data,
	};

	compute_reachable_generation_numbers(&info, generation_version);
}

static void trace2_bloom_filter_write_statistics(struct write_commit_graph_context *ctx)
{
	trace2_data_intmax("commit-graph", ctx->r, "filter-computed",
			   ctx->count_bloom_filter_computed);
	trace2_data_intmax("commit-graph", ctx->r, "filter-not-computed",
			   ctx->count_bloom_filter_not_computed);
	trace2_data_intmax("commit-graph", ctx->r, "filter-trunc-empty",
			   ctx->count_bloom_filter_trunc_empty);
	trace2_data_intmax("commit-graph", ctx->r, "filter-trunc-large",
			   ctx->count_bloom_filter_trunc_large);
	trace2_data_intmax("commit-graph", ctx->r, "filter-upgraded",
			   ctx->count_bloom_filter_upgraded);
}

static void compute_bloom_filters(struct write_commit_graph_context *ctx)
{
	int i;
	struct progress *progress = NULL;
	struct commit **sorted_commits;
	int max_new_filters;

	init_bloom_filters();

	if (ctx->report_progress)
		progress = start_delayed_progress(
			_("Computing commit changed paths Bloom filters"),
			ctx->commits.nr);

	DUP_ARRAY(sorted_commits, ctx->commits.list, ctx->commits.nr);

	if (ctx->order_by_pack)
		QSORT(sorted_commits, ctx->commits.nr, commit_pos_cmp);
	else
		QSORT(sorted_commits, ctx->commits.nr, commit_gen_cmp);

	max_new_filters = ctx->opts && ctx->opts->max_new_filters >= 0 ?
		ctx->opts->max_new_filters : ctx->commits.nr;

	for (i = 0; i < ctx->commits.nr; i++) {
		enum bloom_filter_computed computed = 0;
		struct commit *c = sorted_commits[i];
		struct bloom_filter *filter = get_or_compute_bloom_filter(
			ctx->r,
			c,
			ctx->count_bloom_filter_computed < max_new_filters,
			ctx->bloom_settings,
			&computed);
		if (computed & BLOOM_COMPUTED) {
			ctx->count_bloom_filter_computed++;
			if (computed & BLOOM_TRUNC_EMPTY)
				ctx->count_bloom_filter_trunc_empty++;
			if (computed & BLOOM_TRUNC_LARGE)
				ctx->count_bloom_filter_trunc_large++;
		} else if (computed & BLOOM_UPGRADED) {
			ctx->count_bloom_filter_upgraded++;
		} else if (computed & BLOOM_NOT_COMPUTED)
			ctx->count_bloom_filter_not_computed++;
		ctx->total_bloom_filter_data_size += filter
			? sizeof(unsigned char) * filter->len : 0;
		display_progress(progress, i + 1);
	}

	if (trace2_is_enabled())
		trace2_bloom_filter_write_statistics(ctx);

	free(sorted_commits);
	stop_progress(&progress);
}

struct refs_cb_data {
	struct oidset *commits;
	struct progress *progress;
};

static int add_ref_to_set(const char *refname UNUSED,
			  const struct object_id *oid,
			  int flags UNUSED, void *cb_data)
{
	struct object_id peeled;
	struct refs_cb_data *data = (struct refs_cb_data *)cb_data;

	if (!peel_iterated_oid(oid, &peeled))
		oid = &peeled;
	if (oid_object_info(the_repository, oid, NULL) == OBJ_COMMIT)
		oidset_insert(data->commits, oid);

	display_progress(data->progress, oidset_size(data->commits));

	return 0;
}

int write_commit_graph_reachable(struct object_directory *odb,
				 enum commit_graph_write_flags flags,
				 const struct commit_graph_opts *opts)
{
	struct oidset commits = OIDSET_INIT;
	struct refs_cb_data data;
	int result;

	memset(&data, 0, sizeof(data));
	data.commits = &commits;
	if (flags & COMMIT_GRAPH_WRITE_PROGRESS)
		data.progress = start_delayed_progress(
			_("Collecting referenced commits"), 0);

	for_each_ref(add_ref_to_set, &data);

	stop_progress(&data.progress);

	result = write_commit_graph(odb, NULL, &commits,
				    flags, opts);

	oidset_clear(&commits);
	return result;
}

static int fill_oids_from_packs(struct write_commit_graph_context *ctx,
				const struct string_list *pack_indexes)
{
	uint32_t i;
	struct strbuf progress_title = STRBUF_INIT;
	struct strbuf packname = STRBUF_INIT;
	int dirlen;
	int ret = 0;

	strbuf_addf(&packname, "%s/pack/", ctx->odb->path);
	dirlen = packname.len;
	if (ctx->report_progress) {
		strbuf_addf(&progress_title,
			    Q_("Finding commits for commit graph in %"PRIuMAX" pack",
			       "Finding commits for commit graph in %"PRIuMAX" packs",
			       pack_indexes->nr),
			    (uintmax_t)pack_indexes->nr);
		ctx->progress = start_delayed_progress(progress_title.buf, 0);
		ctx->progress_done = 0;
	}
	for (i = 0; i < pack_indexes->nr; i++) {
		struct packed_git *p;
		strbuf_setlen(&packname, dirlen);
		strbuf_addstr(&packname, pack_indexes->items[i].string);
		p = add_packed_git(packname.buf, packname.len, 1);
		if (!p) {
			ret = error(_("error adding pack %s"), packname.buf);
			goto cleanup;
		}
		if (open_pack_index(p)) {
			ret = error(_("error opening index for %s"), packname.buf);
			goto cleanup;
		}
		for_each_object_in_pack(p, add_packed_commits, ctx,
					FOR_EACH_OBJECT_PACK_ORDER);
		close_pack(p);
		free(p);
	}

cleanup:
	stop_progress(&ctx->progress);
	strbuf_release(&progress_title);
	strbuf_release(&packname);

	return ret;
}

static int fill_oids_from_commits(struct write_commit_graph_context *ctx,
				  struct oidset *commits)
{
	struct oidset_iter iter;
	struct object_id *oid;

	if (!oidset_size(commits))
		return 0;

	oidset_iter_init(commits, &iter);
	while ((oid = oidset_iter_next(&iter))) {
		oid_array_append(&ctx->oids, oid);
	}

	return 0;
}

static void fill_oids_from_all_packs(struct write_commit_graph_context *ctx)
{
	if (ctx->report_progress)
		ctx->progress = start_delayed_progress(
			_("Finding commits for commit graph among packed objects"),
			ctx->approx_nr_objects);
	for_each_packed_object(add_packed_commits, ctx,
			       FOR_EACH_OBJECT_PACK_ORDER);
	if (ctx->progress_done < ctx->approx_nr_objects)
		display_progress(ctx->progress, ctx->approx_nr_objects);
	stop_progress(&ctx->progress);
}

static void copy_oids_to_commits(struct write_commit_graph_context *ctx)
{
	uint32_t i;
	enum commit_graph_split_flags flags = ctx->opts ?
		ctx->opts->split_flags : COMMIT_GRAPH_SPLIT_UNSPECIFIED;

	ctx->num_extra_edges = 0;
	if (ctx->report_progress)
		ctx->progress = start_delayed_progress(
			_("Finding extra edges in commit graph"),
			ctx->oids.nr);
	oid_array_sort(&ctx->oids);
	for (i = 0; i < ctx->oids.nr; i = oid_array_next_unique(&ctx->oids, i)) {
		unsigned int num_parents;

		display_progress(ctx->progress, i + 1);

		ALLOC_GROW(ctx->commits.list, ctx->commits.nr + 1, ctx->commits.alloc);
		ctx->commits.list[ctx->commits.nr] = lookup_commit(ctx->r, &ctx->oids.oid[i]);

		if (ctx->split && flags != COMMIT_GRAPH_SPLIT_REPLACE &&
		    commit_graph_position(ctx->commits.list[ctx->commits.nr]) != COMMIT_NOT_FROM_GRAPH)
			continue;

		if (ctx->split && flags == COMMIT_GRAPH_SPLIT_REPLACE)
			repo_parse_commit(ctx->r, ctx->commits.list[ctx->commits.nr]);
		else
			repo_parse_commit_no_graph(ctx->r, ctx->commits.list[ctx->commits.nr]);

		num_parents = commit_list_count(ctx->commits.list[ctx->commits.nr]->parents);
		if (num_parents > 2)
			ctx->num_extra_edges += num_parents - 1;

		ctx->commits.nr++;
	}
	stop_progress(&ctx->progress);
}

static int write_graph_chunk_base_1(struct hashfile *f,
				    struct commit_graph *g)
{
	int num = 0;

	if (!g)
		return 0;

	num = write_graph_chunk_base_1(f, g->base_graph);
	hashwrite(f, g->oid.hash, the_hash_algo->rawsz);
	return num + 1;
}

static int write_graph_chunk_base(struct hashfile *f,
				    void *data)
{
	struct write_commit_graph_context *ctx = data;
	int num = write_graph_chunk_base_1(f, ctx->new_base_graph);

	if (num != ctx->num_commit_graphs_after - 1) {
		error(_("failed to write correct number of base graph ids"));
		return -1;
	}

	return 0;
}

static int write_commit_graph_file(struct write_commit_graph_context *ctx)
{
	uint32_t i;
	int fd;
	struct hashfile *f;
	struct lock_file lk = LOCK_INIT;
	const unsigned hashsz = the_hash_algo->rawsz;
	struct strbuf progress_title = STRBUF_INIT;
	struct chunkfile *cf;
	unsigned char file_hash[GIT_MAX_RAWSZ];

	if (ctx->split) {
		struct strbuf tmp_file = STRBUF_INIT;

		strbuf_addf(&tmp_file,
			    "%s/info/commit-graphs/tmp_graph_XXXXXX",
			    ctx->odb->path);
		ctx->graph_name = strbuf_detach(&tmp_file, NULL);
	} else {
		ctx->graph_name = get_commit_graph_filename(ctx->odb);
	}

	if (safe_create_leading_directories(ctx->graph_name)) {
		UNLEAK(ctx->graph_name);
		error(_("unable to create leading directories of %s"),
			ctx->graph_name);
		return -1;
	}

	if (ctx->split) {
		char *lock_name = get_commit_graph_chain_filename(ctx->odb);

		hold_lock_file_for_update_mode(&lk, lock_name,
					       LOCK_DIE_ON_ERROR, 0444);
		free(lock_name);

		fd = git_mkstemp_mode(ctx->graph_name, 0444);
		if (fd < 0) {
			error(_("unable to create temporary graph layer"));
			return -1;
		}

		if (adjust_shared_perm(ctx->graph_name)) {
			error(_("unable to adjust shared permissions for '%s'"),
			      ctx->graph_name);
			return -1;
		}

		f = hashfd(fd, ctx->graph_name);
	} else {
		hold_lock_file_for_update_mode(&lk, ctx->graph_name,
					       LOCK_DIE_ON_ERROR, 0444);
		fd = get_lock_file_fd(&lk);
		f = hashfd(fd, get_lock_file_path(&lk));
	}

	cf = init_chunkfile(f);

	add_chunk(cf, GRAPH_CHUNKID_OIDFANOUT, GRAPH_FANOUT_SIZE,
		  write_graph_chunk_fanout);
	add_chunk(cf, GRAPH_CHUNKID_OIDLOOKUP, st_mult(hashsz, ctx->commits.nr),
		  write_graph_chunk_oids);
	add_chunk(cf, GRAPH_CHUNKID_DATA, st_mult(hashsz + 16, ctx->commits.nr),
		  write_graph_chunk_data);

	if (ctx->write_generation_data)
		add_chunk(cf, GRAPH_CHUNKID_GENERATION_DATA,
			  st_mult(sizeof(uint32_t), ctx->commits.nr),
			  write_graph_chunk_generation_data);
	if (ctx->num_generation_data_overflows)
		add_chunk(cf, GRAPH_CHUNKID_GENERATION_DATA_OVERFLOW,
			  st_mult(sizeof(timestamp_t), ctx->num_generation_data_overflows),
			  write_graph_chunk_generation_data_overflow);
	if (ctx->num_extra_edges)
		add_chunk(cf, GRAPH_CHUNKID_EXTRAEDGES,
			  st_mult(4, ctx->num_extra_edges),
			  write_graph_chunk_extra_edges);
	if (ctx->changed_paths) {
		add_chunk(cf, GRAPH_CHUNKID_BLOOMINDEXES,
			  st_mult(sizeof(uint32_t), ctx->commits.nr),
			  write_graph_chunk_bloom_indexes);
		add_chunk(cf, GRAPH_CHUNKID_BLOOMDATA,
			  st_add(sizeof(uint32_t) * 3,
				 ctx->total_bloom_filter_data_size),
			  write_graph_chunk_bloom_data);
	}
	if (ctx->num_commit_graphs_after > 1)
		add_chunk(cf, GRAPH_CHUNKID_BASE,
			  st_mult(hashsz, ctx->num_commit_graphs_after - 1),
			  write_graph_chunk_base);

	hashwrite_be32(f, GRAPH_SIGNATURE);

	hashwrite_u8(f, GRAPH_VERSION);
	hashwrite_u8(f, oid_version(the_hash_algo));
	hashwrite_u8(f, get_num_chunks(cf));
	hashwrite_u8(f, ctx->num_commit_graphs_after - 1);

	if (ctx->report_progress) {
		strbuf_addf(&progress_title,
			    Q_("Writing out commit graph in %d pass",
			       "Writing out commit graph in %d passes",
			       get_num_chunks(cf)),
			    get_num_chunks(cf));
		ctx->progress = start_delayed_progress(
			progress_title.buf,
			st_mult(get_num_chunks(cf), ctx->commits.nr));
	}

	write_chunkfile(cf, ctx);

	stop_progress(&ctx->progress);
	strbuf_release(&progress_title);

	if (ctx->split && ctx->base_graph_name && ctx->num_commit_graphs_after > 1) {
		char *new_base_hash = xstrdup(oid_to_hex(&ctx->new_base_graph->oid));
		char *new_base_name = get_split_graph_filename(ctx->new_base_graph->odb, new_base_hash);

		free(ctx->commit_graph_filenames_after[ctx->num_commit_graphs_after - 2]);
		free(ctx->commit_graph_hash_after[ctx->num_commit_graphs_after - 2]);
		ctx->commit_graph_filenames_after[ctx->num_commit_graphs_after - 2] = new_base_name;
		ctx->commit_graph_hash_after[ctx->num_commit_graphs_after - 2] = new_base_hash;
	}

	close_commit_graph(ctx->r->objects);
	finalize_hashfile(f, file_hash, FSYNC_COMPONENT_COMMIT_GRAPH,
			  CSUM_HASH_IN_STREAM | CSUM_FSYNC);
	free_chunkfile(cf);

	if (ctx->split) {
		FILE *chainf = fdopen_lock_file(&lk, "w");
		char *final_graph_name;
		int result;

		close(fd);

		if (!chainf) {
			error(_("unable to open commit-graph chain file"));
			return -1;
		}

		if (ctx->base_graph_name) {
			const char *dest;
			int idx = ctx->num_commit_graphs_after - 1;
			if (ctx->num_commit_graphs_after > 1)
				idx--;

			dest = ctx->commit_graph_filenames_after[idx];

			if (strcmp(ctx->base_graph_name, dest)) {
				result = rename(ctx->base_graph_name, dest);

				if (result) {
					error(_("failed to rename base commit-graph file"));
					return -1;
				}
			}
		} else {
			char *graph_name = get_commit_graph_filename(ctx->odb);
			unlink(graph_name);
			free(graph_name);
		}

		free(ctx->commit_graph_hash_after[ctx->num_commit_graphs_after - 1]);
		ctx->commit_graph_hash_after[ctx->num_commit_graphs_after - 1] = xstrdup(hash_to_hex(file_hash));
		final_graph_name = get_split_graph_filename(ctx->odb,
					ctx->commit_graph_hash_after[ctx->num_commit_graphs_after - 1]);
		free(ctx->commit_graph_filenames_after[ctx->num_commit_graphs_after - 1]);
		ctx->commit_graph_filenames_after[ctx->num_commit_graphs_after - 1] = final_graph_name;

		result = rename(ctx->graph_name, final_graph_name);

		for (i = 0; i < ctx->num_commit_graphs_after; i++)
			fprintf(get_lock_file_fp(&lk), "%s\n", ctx->commit_graph_hash_after[i]);

		if (result) {
			error(_("failed to rename temporary commit-graph file"));
			return -1;
		}
	}

	commit_lock_file(&lk);

	return 0;
}

static void split_graph_merge_strategy(struct write_commit_graph_context *ctx)
{
	struct commit_graph *g;
	uint32_t num_commits;
	enum commit_graph_split_flags flags = COMMIT_GRAPH_SPLIT_UNSPECIFIED;
	uint32_t i;

	int max_commits = 0;
	int size_mult = 2;

	if (ctx->opts) {
		max_commits = ctx->opts->max_commits;

		if (ctx->opts->size_multiple)
			size_mult = ctx->opts->size_multiple;

		flags = ctx->opts->split_flags;
	}

	g = ctx->r->objects->commit_graph;
	num_commits = ctx->commits.nr;
	if (flags == COMMIT_GRAPH_SPLIT_REPLACE)
		ctx->num_commit_graphs_after = 1;
	else
		ctx->num_commit_graphs_after = ctx->num_commit_graphs_before + 1;

	if (flags != COMMIT_GRAPH_SPLIT_MERGE_PROHIBITED &&
	    flags != COMMIT_GRAPH_SPLIT_REPLACE) {
		while (g && (g->num_commits <= st_mult(size_mult, num_commits) ||
			    (max_commits && num_commits > max_commits))) {
			if (g->odb != ctx->odb)
				break;

			if (unsigned_add_overflows(num_commits, g->num_commits))
				die(_("cannot merge graphs with %"PRIuMAX", "
				      "%"PRIuMAX" commits"),
				    (uintmax_t)num_commits,
				    (uintmax_t)g->num_commits);
			num_commits += g->num_commits;
			g = g->base_graph;

			ctx->num_commit_graphs_after--;
		}
	}

	if (flags != COMMIT_GRAPH_SPLIT_REPLACE)
		ctx->new_base_graph = g;
	else if (ctx->num_commit_graphs_after != 1)
		BUG("split_graph_merge_strategy: num_commit_graphs_after "
		    "should be 1 with --split=replace");

	if (ctx->num_commit_graphs_after == 2) {
		char *old_graph_name = get_commit_graph_filename(g->odb);

		if (!strcmp(g->filename, old_graph_name) &&
		    g->odb != ctx->odb) {
			ctx->num_commit_graphs_after = 1;
			ctx->new_base_graph = NULL;
		}

		free(old_graph_name);
	}

	CALLOC_ARRAY(ctx->commit_graph_filenames_after, ctx->num_commit_graphs_after);
	CALLOC_ARRAY(ctx->commit_graph_hash_after, ctx->num_commit_graphs_after);

	for (i = 0; i < ctx->num_commit_graphs_after &&
		    i < ctx->num_commit_graphs_before; i++)
		ctx->commit_graph_filenames_after[i] = xstrdup(ctx->commit_graph_filenames_before[i]);

	i = ctx->num_commit_graphs_before - 1;
	g = ctx->r->objects->commit_graph;

	while (g) {
		if (i < ctx->num_commit_graphs_after)
			ctx->commit_graph_hash_after[i] = xstrdup(oid_to_hex(&g->oid));

		/*
		 * If the topmost remaining layer has generation data chunk, the
		 * resultant layer also has generation data chunk.
		 */
		if (i == ctx->num_commit_graphs_after - 2)
			ctx->write_generation_data = !!g->chunk_generation_data;

		i--;
		g = g->base_graph;
	}
}

static void merge_commit_graph(struct write_commit_graph_context *ctx,
			       struct commit_graph *g)
{
	uint32_t i;
	uint32_t offset = g->num_commits_in_base;

	if (unsigned_add_overflows(ctx->commits.nr, g->num_commits))
		die(_("cannot merge graph %s, too many commits: %"PRIuMAX),
		    oid_to_hex(&g->oid),
		    (uintmax_t)st_add(ctx->commits.nr, g->num_commits));

	ALLOC_GROW(ctx->commits.list, ctx->commits.nr + g->num_commits, ctx->commits.alloc);

	for (i = 0; i < g->num_commits; i++) {
		struct object_id oid;
		struct commit *result;

		display_progress(ctx->progress, i + 1);

		load_oid_from_graph(g, i + offset, &oid);

		/* only add commits if they still exist in the repo */
		result = lookup_commit_reference_gently(ctx->r, &oid, 1);

		if (result) {
			ctx->commits.list[ctx->commits.nr] = result;
			ctx->commits.nr++;
		}
	}
}

static int commit_compare(const void *_a, const void *_b)
{
	const struct commit *a = *(const struct commit **)_a;
	const struct commit *b = *(const struct commit **)_b;
	return oidcmp(&a->object.oid, &b->object.oid);
}

static void sort_and_scan_merged_commits(struct write_commit_graph_context *ctx)
{
	uint32_t i, dedup_i = 0;

	if (ctx->report_progress)
		ctx->progress = start_delayed_progress(
					_("Scanning merged commits"),
					ctx->commits.nr);

	QSORT(ctx->commits.list, ctx->commits.nr, commit_compare);

	ctx->num_extra_edges = 0;
	for (i = 0; i < ctx->commits.nr; i++) {
		display_progress(ctx->progress, i + 1);

		if (i && oideq(&ctx->commits.list[i - 1]->object.oid,
			  &ctx->commits.list[i]->object.oid)) {
			/*
			 * Silently ignore duplicates. These were likely
			 * created due to a commit appearing in multiple
			 * layers of the chain, which is unexpected but
			 * not invalid. We should make sure there is a
			 * unique copy in the new layer.
			 */
		} else {
			unsigned int num_parents;

			ctx->commits.list[dedup_i] = ctx->commits.list[i];
			dedup_i++;

			num_parents = commit_list_count(ctx->commits.list[i]->parents);
			if (num_parents > 2)
				ctx->num_extra_edges += num_parents - 1;
		}
	}

	ctx->commits.nr = dedup_i;

	stop_progress(&ctx->progress);
}

static void merge_commit_graphs(struct write_commit_graph_context *ctx)
{
	struct commit_graph *g = ctx->r->objects->commit_graph;
	uint32_t current_graph_number = ctx->num_commit_graphs_before;

	while (g && current_graph_number >= ctx->num_commit_graphs_after) {
		current_graph_number--;

		if (ctx->report_progress)
			ctx->progress = start_delayed_progress(_("Merging commit-graph"), 0);

		merge_commit_graph(ctx, g);
		stop_progress(&ctx->progress);

		g = g->base_graph;
	}

	if (g) {
		ctx->new_base_graph = g;
		ctx->new_num_commits_in_base = g->num_commits + g->num_commits_in_base;
	}

	if (ctx->new_base_graph)
		ctx->base_graph_name = xstrdup(ctx->new_base_graph->filename);

	sort_and_scan_merged_commits(ctx);
}

static void mark_commit_graphs(struct write_commit_graph_context *ctx)
{
	uint32_t i;
	time_t now = time(NULL);

	for (i = ctx->num_commit_graphs_after - 1; i < ctx->num_commit_graphs_before; i++) {
		struct stat st;
		struct utimbuf updated_time;

		if (stat(ctx->commit_graph_filenames_before[i], &st) < 0)
			continue;

		updated_time.actime = st.st_atime;
		updated_time.modtime = now;
		utime(ctx->commit_graph_filenames_before[i], &updated_time);
	}
}

static void expire_commit_graphs(struct write_commit_graph_context *ctx)
{
	struct strbuf path = STRBUF_INIT;
	DIR *dir;
	struct dirent *de;
	size_t dirnamelen;
	timestamp_t expire_time = time(NULL);

	if (ctx->opts && ctx->opts->expire_time)
		expire_time = ctx->opts->expire_time;
	if (!ctx->split) {
		char *chain_file_name = get_commit_graph_chain_filename(ctx->odb);
		unlink(chain_file_name);
		free(chain_file_name);
		ctx->num_commit_graphs_after = 0;
	}

	strbuf_addstr(&path, ctx->odb->path);
	strbuf_addstr(&path, "/info/commit-graphs");
	dir = opendir(path.buf);

	if (!dir)
		goto out;

	strbuf_addch(&path, '/');
	dirnamelen = path.len;
	while ((de = readdir(dir)) != NULL) {
		struct stat st;
		uint32_t i, found = 0;

		strbuf_setlen(&path, dirnamelen);
		strbuf_addstr(&path, de->d_name);

		if (stat(path.buf, &st) < 0)
			continue;

		if (st.st_mtime > expire_time)
			continue;
		if (path.len < 6 || strcmp(path.buf + path.len - 6, ".graph"))
			continue;

		for (i = 0; i < ctx->num_commit_graphs_after; i++) {
			if (!strcmp(ctx->commit_graph_filenames_after[i],
				    path.buf)) {
				found = 1;
				break;
			}
		}

		if (!found)
			unlink(path.buf);
	}

out:
	if(dir)
		closedir(dir);
	strbuf_release(&path);
}

int write_commit_graph(struct object_directory *odb,
		       const struct string_list *const pack_indexes,
		       struct oidset *commits,
		       enum commit_graph_write_flags flags,
		       const struct commit_graph_opts *opts)
{
	struct repository *r = the_repository;
	struct write_commit_graph_context *ctx;
	uint32_t i;
	int res = 0;
	int replace = 0;
	struct bloom_filter_settings bloom_settings = DEFAULT_BLOOM_FILTER_SETTINGS;
	struct topo_level_slab topo_levels;

	prepare_repo_settings(r);
	if (!r->settings.core_commit_graph) {
		warning(_("attempting to write a commit-graph, but 'core.commitGraph' is disabled"));
		return 0;
	}
	if (!commit_graph_compatible(r))
		return 0;
	if (r->settings.commit_graph_changed_paths_version < -1
	    || r->settings.commit_graph_changed_paths_version > 2) {
		warning(_("attempting to write a commit-graph, but "
			  "'commitgraph.changedPathsVersion' (%d) is not supported"),
			r->settings.commit_graph_changed_paths_version);
		return 0;
	}

	CALLOC_ARRAY(ctx, 1);
	ctx->r = r;
	ctx->odb = odb;
	ctx->append = flags & COMMIT_GRAPH_WRITE_APPEND ? 1 : 0;
	ctx->report_progress = flags & COMMIT_GRAPH_WRITE_PROGRESS ? 1 : 0;
	ctx->split = flags & COMMIT_GRAPH_WRITE_SPLIT ? 1 : 0;
	ctx->opts = opts;
	ctx->total_bloom_filter_data_size = 0;
	ctx->write_generation_data = (get_configured_generation_version(r) == 2);
	ctx->num_generation_data_overflows = 0;

	bloom_settings.hash_version = r->settings.commit_graph_changed_paths_version;
	bloom_settings.bits_per_entry = git_env_ulong("GIT_TEST_BLOOM_SETTINGS_BITS_PER_ENTRY",
						      bloom_settings.bits_per_entry);
	bloom_settings.num_hashes = git_env_ulong("GIT_TEST_BLOOM_SETTINGS_NUM_HASHES",
						  bloom_settings.num_hashes);
	bloom_settings.max_changed_paths = git_env_ulong("GIT_TEST_BLOOM_SETTINGS_MAX_CHANGED_PATHS",
							 bloom_settings.max_changed_paths);
	ctx->bloom_settings = &bloom_settings;

	init_topo_level_slab(&topo_levels);
	ctx->topo_levels = &topo_levels;

	prepare_commit_graph(ctx->r);
	if (ctx->r->objects->commit_graph) {
		struct commit_graph *g = ctx->r->objects->commit_graph;

		while (g) {
			g->topo_levels = &topo_levels;
			g = g->base_graph;
		}
	}

	if (flags & COMMIT_GRAPH_WRITE_BLOOM_FILTERS)
		ctx->changed_paths = 1;
	if (!(flags & COMMIT_GRAPH_NO_WRITE_BLOOM_FILTERS)) {
		struct commit_graph *g;

		g = ctx->r->objects->commit_graph;

		/* We have changed-paths already. Keep them in the next graph */
		if (g && g->bloom_filter_settings) {
			ctx->changed_paths = 1;

			/* don't propagate the hash_version unless unspecified */
			if (bloom_settings.hash_version == -1)
				bloom_settings.hash_version = g->bloom_filter_settings->hash_version;
			bloom_settings.bits_per_entry = g->bloom_filter_settings->bits_per_entry;
			bloom_settings.num_hashes = g->bloom_filter_settings->num_hashes;
			bloom_settings.max_changed_paths = g->bloom_filter_settings->max_changed_paths;
		}
	}

	bloom_settings.hash_version = bloom_settings.hash_version == 2 ? 2 : 1;

	if (ctx->split) {
		struct commit_graph *g = ctx->r->objects->commit_graph;

		while (g) {
			ctx->num_commit_graphs_before++;
			g = g->base_graph;
		}

		if (ctx->num_commit_graphs_before) {
			ALLOC_ARRAY(ctx->commit_graph_filenames_before, ctx->num_commit_graphs_before);
			i = ctx->num_commit_graphs_before;
			g = ctx->r->objects->commit_graph;

			while (g) {
				ctx->commit_graph_filenames_before[--i] = xstrdup(g->filename);
				g = g->base_graph;
			}
		}

		if (ctx->opts)
			replace = ctx->opts->split_flags & COMMIT_GRAPH_SPLIT_REPLACE;
	}

	ctx->approx_nr_objects = repo_approximate_object_count(the_repository);

	if (ctx->append && ctx->r->objects->commit_graph) {
		struct commit_graph *g = ctx->r->objects->commit_graph;
		for (i = 0; i < g->num_commits; i++) {
			struct object_id oid;
			oidread(&oid, g->chunk_oid_lookup + st_mult(g->hash_len, i));
			oid_array_append(&ctx->oids, &oid);
		}
	}

	if (pack_indexes) {
		ctx->order_by_pack = 1;
		if ((res = fill_oids_from_packs(ctx, pack_indexes)))
			goto cleanup;
	}

	if (commits) {
		if ((res = fill_oids_from_commits(ctx, commits)))
			goto cleanup;
	}

	if (!pack_indexes && !commits) {
		ctx->order_by_pack = 1;
		fill_oids_from_all_packs(ctx);
	}

	close_reachable(ctx);

	copy_oids_to_commits(ctx);

	if (ctx->commits.nr >= GRAPH_EDGE_LAST_MASK) {
		error(_("too many commits to write graph"));
		res = -1;
		goto cleanup;
	}

	if (!ctx->commits.nr && !replace)
		goto cleanup;

	if (ctx->split) {
		split_graph_merge_strategy(ctx);

		if (!replace)
			merge_commit_graphs(ctx);
	} else
		ctx->num_commit_graphs_after = 1;

	ctx->trust_generation_numbers = validate_mixed_generation_chain(ctx->r->objects->commit_graph);

	compute_topological_levels(ctx);
	if (ctx->write_generation_data)
		compute_generation_numbers(ctx);

	if (ctx->changed_paths)
		compute_bloom_filters(ctx);

	res = write_commit_graph_file(ctx);

	if (ctx->changed_paths)
		deinit_bloom_filters();

	if (ctx->split)
		mark_commit_graphs(ctx);

	expire_commit_graphs(ctx);

cleanup:
	free(ctx->graph_name);
	free(ctx->base_graph_name);
	free(ctx->commits.list);
	oid_array_clear(&ctx->oids);
	clear_topo_level_slab(&topo_levels);

	if (ctx->commit_graph_filenames_after) {
		for (i = 0; i < ctx->num_commit_graphs_after; i++) {
			free(ctx->commit_graph_filenames_after[i]);
			free(ctx->commit_graph_hash_after[i]);
		}

		for (i = 0; i < ctx->num_commit_graphs_before; i++)
			free(ctx->commit_graph_filenames_before[i]);

		free(ctx->commit_graph_filenames_after);
		free(ctx->commit_graph_filenames_before);
		free(ctx->commit_graph_hash_after);
	}

	free(ctx);

	return res;
}

#define VERIFY_COMMIT_GRAPH_ERROR_HASH 2
static int verify_commit_graph_error;

__attribute__((format (printf, 1, 2)))
static void graph_report(const char *fmt, ...)
{
	va_list ap;

	verify_commit_graph_error = 1;
	va_start(ap, fmt);
	vfprintf(stderr, fmt, ap);
	fprintf(stderr, "\n");
	va_end(ap);
}

static int commit_graph_checksum_valid(struct commit_graph *g)
{
	return hashfile_checksum_valid(g->data, g->data_len);
}

static int verify_one_commit_graph(struct repository *r,
				   struct commit_graph *g,
				   struct progress *progress,
				   uint64_t *seen)
{
	uint32_t i, cur_fanout_pos = 0;
	struct object_id prev_oid, cur_oid;
	struct commit *seen_gen_zero = NULL;
	struct commit *seen_gen_non_zero = NULL;

	if (!commit_graph_checksum_valid(g)) {
		graph_report(_("the commit-graph file has incorrect checksum and is likely corrupt"));
		verify_commit_graph_error = VERIFY_COMMIT_GRAPH_ERROR_HASH;
	}

	for (i = 0; i < g->num_commits; i++) {
		struct commit *graph_commit;

		oidread(&cur_oid, g->chunk_oid_lookup + st_mult(g->hash_len, i));

		if (i && oidcmp(&prev_oid, &cur_oid) >= 0)
			graph_report(_("commit-graph has incorrect OID order: %s then %s"),
				     oid_to_hex(&prev_oid),
				     oid_to_hex(&cur_oid));

		oidcpy(&prev_oid, &cur_oid);

		while (cur_oid.hash[0] > cur_fanout_pos) {
			uint32_t fanout_value = get_be32(g->chunk_oid_fanout + cur_fanout_pos);

			if (i != fanout_value)
				graph_report(_("commit-graph has incorrect fanout value: fanout[%d] = %u != %u"),
					     cur_fanout_pos, fanout_value, i);
			cur_fanout_pos++;
		}

		graph_commit = lookup_commit(r, &cur_oid);
		if (!parse_commit_in_graph_one(r, g, graph_commit))
			graph_report(_("failed to parse commit %s from commit-graph"),
				     oid_to_hex(&cur_oid));
	}

	while (cur_fanout_pos < 256) {
		uint32_t fanout_value = get_be32(g->chunk_oid_fanout + cur_fanout_pos);

		if (g->num_commits != fanout_value)
			graph_report(_("commit-graph has incorrect fanout value: fanout[%d] = %u != %u"),
				     cur_fanout_pos, fanout_value, i);

		cur_fanout_pos++;
	}

	if (verify_commit_graph_error & ~VERIFY_COMMIT_GRAPH_ERROR_HASH)
		return verify_commit_graph_error;

	for (i = 0; i < g->num_commits; i++) {
		struct commit *graph_commit, *odb_commit;
		struct commit_list *graph_parents, *odb_parents;
		timestamp_t max_generation = 0;
		timestamp_t generation;

		display_progress(progress, ++(*seen));
		oidread(&cur_oid, g->chunk_oid_lookup + st_mult(g->hash_len, i));

		graph_commit = lookup_commit(r, &cur_oid);
		odb_commit = (struct commit *)create_object(r, &cur_oid, alloc_commit_node(r));
		if (repo_parse_commit_internal(r, odb_commit, 0, 0)) {
			graph_report(_("failed to parse commit %s from object database for commit-graph"),
				     oid_to_hex(&cur_oid));
			continue;
		}

		if (!oideq(&get_commit_tree_in_graph_one(r, g, graph_commit)->object.oid,
			   get_commit_tree_oid(odb_commit)))
			graph_report(_("root tree OID for commit %s in commit-graph is %s != %s"),
				     oid_to_hex(&cur_oid),
				     oid_to_hex(get_commit_tree_oid(graph_commit)),
				     oid_to_hex(get_commit_tree_oid(odb_commit)));

		graph_parents = graph_commit->parents;
		odb_parents = odb_commit->parents;

		while (graph_parents) {
			if (!odb_parents) {
				graph_report(_("commit-graph parent list for commit %s is too long"),
					     oid_to_hex(&cur_oid));
				break;
			}

			/* parse parent in case it is in a base graph */
			parse_commit_in_graph_one(r, g, graph_parents->item);

			if (!oideq(&graph_parents->item->object.oid, &odb_parents->item->object.oid))
				graph_report(_("commit-graph parent for %s is %s != %s"),
					     oid_to_hex(&cur_oid),
					     oid_to_hex(&graph_parents->item->object.oid),
					     oid_to_hex(&odb_parents->item->object.oid));

			generation = commit_graph_generation_from_graph(graph_parents->item);
			if (generation > max_generation)
				max_generation = generation;

			graph_parents = graph_parents->next;
			odb_parents = odb_parents->next;
		}

		if (odb_parents)
			graph_report(_("commit-graph parent list for commit %s terminates early"),
				     oid_to_hex(&cur_oid));

		if (commit_graph_generation_from_graph(graph_commit))
			seen_gen_non_zero = graph_commit;
		else
			seen_gen_zero = graph_commit;

		if (seen_gen_zero)
			continue;

		/*
		 * If we are using topological level and one of our parents has
		 * generation GENERATION_NUMBER_V1_MAX, then our generation is
		 * also GENERATION_NUMBER_V1_MAX. Decrement to avoid extra logic
		 * in the following condition.
		 */
		if (!g->read_generation_data && max_generation == GENERATION_NUMBER_V1_MAX)
			max_generation--;

		generation = commit_graph_generation(graph_commit);
		if (generation < max_generation + 1)
			graph_report(_("commit-graph generation for commit %s is %"PRItime" < %"PRItime),
				     oid_to_hex(&cur_oid),
				     generation,
				     max_generation + 1);

		if (graph_commit->date != odb_commit->date)
			graph_report(_("commit date for commit %s in commit-graph is %"PRItime" != %"PRItime),
				     oid_to_hex(&cur_oid),
				     graph_commit->date,
				     odb_commit->date);
	}

	if (seen_gen_zero && seen_gen_non_zero)
		graph_report(_("commit-graph has both zero and non-zero "
			       "generations (e.g., commits '%s' and '%s')"),
			     oid_to_hex(&seen_gen_zero->object.oid),
			     oid_to_hex(&seen_gen_non_zero->object.oid));

	return verify_commit_graph_error;
}

int verify_commit_graph(struct repository *r, struct commit_graph *g, int flags)
{
	struct progress *progress = NULL;
	int local_error = 0;
	uint64_t seen = 0;

	if (!g) {
		graph_report("no commit-graph file loaded");
		return 1;
	}

	if (flags & COMMIT_GRAPH_WRITE_PROGRESS) {
		uint64_t total = g->num_commits;
		if (!(flags & COMMIT_GRAPH_VERIFY_SHALLOW))
			total += g->num_commits_in_base;

		progress = start_progress(_("Verifying commits in commit graph"),
					  total);
	}

	for (; g; g = g->base_graph) {
		local_error |= verify_one_commit_graph(r, g, progress, &seen);
		if (flags & COMMIT_GRAPH_VERIFY_SHALLOW)
			break;
	}

	stop_progress(&progress);

	return local_error;
}

void free_commit_graph(struct commit_graph *g)
{
	while (g) {
		struct commit_graph *next = g->base_graph;

		if (g->data)
			munmap((void *)g->data, g->data_len);
		free(g->filename);
		free(g->bloom_filter_settings);
		free(g);

		g = next;
	}
}

void disable_commit_graph(struct repository *r)
{
	r->commit_graph_disabled = 1;
}<|MERGE_RESOLUTION|>--- conflicted
+++ resolved
@@ -421,18 +421,12 @@
 			graph->read_generation_data = 1;
 	}
 
-<<<<<<< HEAD
 	if (s->commit_graph_changed_paths_version) {
-		read_chunk(cf, GRAPH_CHUNKID_BLOOMINDEXES,
-			   graph_read_bloom_index, graph);
-=======
-	if (s->commit_graph_read_changed_paths) {
 		int res = pair_chunk_expect(cf, GRAPH_CHUNKID_BLOOMINDEXES,
-				      &graph->chunk_bloom_indexes,
-				      sizeof(uint32_t), graph->num_commits);
+					    &graph->chunk_bloom_indexes,
+					    sizeof(uint32_t), graph->num_commits);
 		if (res && res != CHUNK_NOT_FOUND)
 			warning(_("commit-graph changed-path index chunk is too small"));
->>>>>>> e400a8ba
 		read_chunk(cf, GRAPH_CHUNKID_BLOOMDATA,
 			   graph_read_bloom_data, graph);
 	}
@@ -803,10 +797,7 @@
 void close_commit_graph(struct raw_object_store *o)
 {
 	clear_commit_graph_data_slab(&commit_graph_data_slab);
-<<<<<<< HEAD
 	deinit_bloom_filters();
-=======
->>>>>>> e400a8ba
 	free_commit_graph(o->commit_graph);
 	o->commit_graph = NULL;
 }
