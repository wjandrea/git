--- conflicted
+++ resolved
@@ -303,7 +303,6 @@
 
 '
 
-<<<<<<< HEAD
 test_expect_success 'auto tag following fetches minimum' '
 
 	cd "$D" &&
@@ -322,7 +321,8 @@
 		cd follow &&
 		git fetch
 	)
-=======
+'
+
 test_expect_success 'refuse to fetch into the current branch' '
 
 	test_must_fail git fetch . side:master
@@ -333,7 +333,6 @@
 
 	git fetch --update-head-ok . side:master
 
->>>>>>> b0ad11ea
 '
 
 test_done