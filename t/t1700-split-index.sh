#!/bin/sh

test_description='split index mode tests'

. ./test-lib.sh

# We need total control of index splitting here
sane_unset GIT_TEST_SPLIT_INDEX
sane_unset GIT_FSMONITOR_TEST

test_expect_success 'enable split index' '
	git config splitIndex.maxPercentChange 100 &&
	git update-index --split-index &&
	test-dump-split-index .git/index >actual &&
	indexversion=$(test-index-version <.git/index) &&
	if test "$indexversion" = "4"
	then
		own=432ef4b63f32193984f339431fd50ca796493569
		base=508851a7f0dfa8691e9f69c7f055865389012491
	else
		own=8299b0bcd1ac364e5f1d7768efb62fa2da79a339
		base=39d890139ee5356c7ef572216cebcd27aa41f9df
	fi &&
	cat >expect <<-EOF &&
	own $own
	base $base
	replacements:
	deletions:
	EOF
	test_cmp expect actual
'

test_expect_success 'add one file' '
	: >one &&
	git update-index --add one &&
	git ls-files --stage >ls-files.actual &&
	cat >ls-files.expect <<-EOF &&
	100644 $EMPTY_BLOB 0	one
	EOF
	test_cmp ls-files.expect ls-files.actual &&

	test-dump-split-index .git/index | sed "/^own/d" >actual &&
	cat >expect <<-EOF &&
	base $base
	100644 $EMPTY_BLOB 0	one
	replacements:
	deletions:
	EOF
	test_cmp expect actual
'

test_expect_success 'disable split index' '
	git update-index --no-split-index &&
	git ls-files --stage >ls-files.actual &&
	cat >ls-files.expect <<-EOF &&
	100644 $EMPTY_BLOB 0	one
	EOF
	test_cmp ls-files.expect ls-files.actual &&

	BASE=$(test-dump-split-index .git/index | grep "^own" | sed "s/own/base/") &&
	test-dump-split-index .git/index | sed "/^own/d" >actual &&
	cat >expect <<-EOF &&
	not a split index
	EOF
	test_cmp expect actual
'

test_expect_success 'enable split index again, "one" now belongs to base index"' '
	git update-index --split-index &&
	git ls-files --stage >ls-files.actual &&
	cat >ls-files.expect <<-EOF &&
	100644 $EMPTY_BLOB 0	one
	EOF
	test_cmp ls-files.expect ls-files.actual &&

	test-dump-split-index .git/index | sed "/^own/d" >actual &&
	cat >expect <<-EOF &&
	$BASE
	replacements:
	deletions:
	EOF
	test_cmp expect actual
'

test_expect_success 'modify original file, base index untouched' '
	echo modified >one &&
	git update-index one &&
	git ls-files --stage >ls-files.actual &&
	cat >ls-files.expect <<-EOF &&
	100644 2e0996000b7e9019eabcad29391bf0f5c7702f0b 0	one
	EOF
	test_cmp ls-files.expect ls-files.actual &&

	test-dump-split-index .git/index | sed "/^own/d" >actual &&
	q_to_tab >expect <<-EOF &&
	$BASE
	100644 2e0996000b7e9019eabcad29391bf0f5c7702f0b 0Q
	replacements: 0
	deletions:
	EOF
	test_cmp expect actual
'

test_expect_success 'add another file, which stays index' '
	: >two &&
	git update-index --add two &&
	git ls-files --stage >ls-files.actual &&
	cat >ls-files.expect <<-EOF &&
	100644 2e0996000b7e9019eabcad29391bf0f5c7702f0b 0	one
	100644 $EMPTY_BLOB 0	two
	EOF
	test_cmp ls-files.expect ls-files.actual &&

	test-dump-split-index .git/index | sed "/^own/d" >actual &&
	q_to_tab >expect <<-EOF &&
	$BASE
	100644 2e0996000b7e9019eabcad29391bf0f5c7702f0b 0Q
	100644 $EMPTY_BLOB 0	two
	replacements: 0
	deletions:
	EOF
	test_cmp expect actual
'

test_expect_success 'remove file not in base index' '
	git update-index --force-remove two &&
	git ls-files --stage >ls-files.actual &&
	cat >ls-files.expect <<-EOF &&
	100644 2e0996000b7e9019eabcad29391bf0f5c7702f0b 0	one
	EOF
	test_cmp ls-files.expect ls-files.actual &&

	test-dump-split-index .git/index | sed "/^own/d" >actual &&
	q_to_tab >expect <<-EOF &&
	$BASE
	100644 2e0996000b7e9019eabcad29391bf0f5c7702f0b 0Q
	replacements: 0
	deletions:
	EOF
	test_cmp expect actual
'

test_expect_success 'remove file in base index' '
	git update-index --force-remove one &&
	git ls-files --stage >ls-files.actual &&
	cat >ls-files.expect <<-EOF &&
	EOF
	test_cmp ls-files.expect ls-files.actual &&

	test-dump-split-index .git/index | sed "/^own/d" >actual &&
	cat >expect <<-EOF &&
	$BASE
	replacements:
	deletions: 0
	EOF
	test_cmp expect actual
'

test_expect_success 'add original file back' '
	: >one &&
	git update-index --add one &&
	git ls-files --stage >ls-files.actual &&
	cat >ls-files.expect <<-EOF &&
	100644 $EMPTY_BLOB 0	one
	EOF
	test_cmp ls-files.expect ls-files.actual &&

	test-dump-split-index .git/index | sed "/^own/d" >actual &&
	cat >expect <<-EOF &&
	$BASE
	100644 $EMPTY_BLOB 0	one
	replacements:
	deletions: 0
	EOF
	test_cmp expect actual
'

test_expect_success 'add new file' '
	: >two &&
	git update-index --add two &&
	git ls-files --stage >actual &&
	cat >expect <<-EOF &&
	100644 $EMPTY_BLOB 0	one
	100644 $EMPTY_BLOB 0	two
	EOF
	test_cmp expect actual
'

test_expect_success 'unify index, two files remain' '
	git update-index --no-split-index &&
	git ls-files --stage >ls-files.actual &&
	cat >ls-files.expect <<-EOF &&
	100644 $EMPTY_BLOB 0	one
	100644 $EMPTY_BLOB 0	two
	EOF
	test_cmp ls-files.expect ls-files.actual &&

	test-dump-split-index .git/index | sed "/^own/d" >actual &&
	cat >expect <<-EOF &&
	not a split index
	EOF
	test_cmp expect actual
'

test_expect_success 'rev-parse --shared-index-path' '
	test_create_repo split-index &&
	(
		cd split-index &&
		git update-index --split-index &&
		echo .git/sharedindex* >expect &&
		git rev-parse --shared-index-path >actual &&
		test_cmp expect actual &&
		mkdir subdirectory &&
		cd subdirectory &&
		echo ../.git/sharedindex* >expect &&
		git rev-parse --shared-index-path >actual &&
		test_cmp expect actual
	)
'

test_expect_success 'set core.splitIndex config variable to true' '
	git config core.splitIndex true &&
	: >three &&
	git update-index --add three &&
	git ls-files --stage >ls-files.actual &&
	cat >ls-files.expect <<-EOF &&
	100644 e69de29bb2d1d6434b8b29ae775ad8c2e48c5391 0	one
	100644 e69de29bb2d1d6434b8b29ae775ad8c2e48c5391 0	three
	100644 e69de29bb2d1d6434b8b29ae775ad8c2e48c5391 0	two
	EOF
	test_cmp ls-files.expect ls-files.actual &&
	BASE=$(test-dump-split-index .git/index | grep "^base") &&
	test-dump-split-index .git/index | sed "/^own/d" >actual &&
	cat >expect <<-EOF &&
	$BASE
	replacements:
	deletions:
	EOF
	test_cmp expect actual
'

test_expect_success 'set core.splitIndex config variable to false' '
	git config core.splitIndex false &&
	git update-index --force-remove three &&
	git ls-files --stage >ls-files.actual &&
	cat >ls-files.expect <<-EOF &&
	100644 e69de29bb2d1d6434b8b29ae775ad8c2e48c5391 0	one
	100644 e69de29bb2d1d6434b8b29ae775ad8c2e48c5391 0	two
	EOF
	test_cmp ls-files.expect ls-files.actual &&
	test-dump-split-index .git/index | sed "/^own/d" >actual &&
	cat >expect <<-EOF &&
	not a split index
	EOF
	test_cmp expect actual
'

test_expect_success 'set core.splitIndex config variable to true' '
	git config core.splitIndex true &&
	: >three &&
	git update-index --add three &&
	BASE=$(test-dump-split-index .git/index | grep "^base") &&
	test-dump-split-index .git/index | sed "/^own/d" >actual &&
	cat >expect <<-EOF &&
	$BASE
	replacements:
	deletions:
	EOF
	test_cmp expect actual &&
	: >four &&
	git update-index --add four &&
	test-dump-split-index .git/index | sed "/^own/d" >actual &&
	cat >expect <<-EOF &&
	$BASE
	100644 e69de29bb2d1d6434b8b29ae775ad8c2e48c5391 0	four
	replacements:
	deletions:
	EOF
	test_cmp expect actual
'

test_expect_success 'check behavior with splitIndex.maxPercentChange unset' '
	git config --unset splitIndex.maxPercentChange &&
	: >five &&
	git update-index --add five &&
	BASE=$(test-dump-split-index .git/index | grep "^base") &&
	test-dump-split-index .git/index | sed "/^own/d" >actual &&
	cat >expect <<-EOF &&
	$BASE
	replacements:
	deletions:
	EOF
	test_cmp expect actual &&
	: >six &&
	git update-index --add six &&
	test-dump-split-index .git/index | sed "/^own/d" >actual &&
	cat >expect <<-EOF &&
	$BASE
	100644 e69de29bb2d1d6434b8b29ae775ad8c2e48c5391 0	six
	replacements:
	deletions:
	EOF
	test_cmp expect actual
'

test_expect_success 'check splitIndex.maxPercentChange set to 0' '
	git config splitIndex.maxPercentChange 0 &&
	: >seven &&
	git update-index --add seven &&
	BASE=$(test-dump-split-index .git/index | grep "^base") &&
	test-dump-split-index .git/index | sed "/^own/d" >actual &&
	cat >expect <<-EOF &&
	$BASE
	replacements:
	deletions:
	EOF
	test_cmp expect actual &&
	: >eight &&
	git update-index --add eight &&
	BASE=$(test-dump-split-index .git/index | grep "^base") &&
	test-dump-split-index .git/index | sed "/^own/d" >actual &&
	cat >expect <<-EOF &&
	$BASE
	replacements:
	deletions:
	EOF
	test_cmp expect actual
'

test_expect_success 'shared index files expire after 2 weeks by default' '
	: >ten &&
	git update-index --add ten &&
	test $(ls .git/sharedindex.* | wc -l) -gt 2 &&
	just_under_2_weeks_ago=$((5-14*86400)) &&
	test-chmtime =$just_under_2_weeks_ago .git/sharedindex.* &&
	: >eleven &&
	git update-index --add eleven &&
	test $(ls .git/sharedindex.* | wc -l) -gt 2 &&
	just_over_2_weeks_ago=$((-1-14*86400)) &&
	test-chmtime =$just_over_2_weeks_ago .git/sharedindex.* &&
	: >twelve &&
	git update-index --add twelve &&
	test $(ls .git/sharedindex.* | wc -l) -le 2
'

test_expect_success 'check splitIndex.sharedIndexExpire set to 16 days' '
	git config splitIndex.sharedIndexExpire "16.days.ago" &&
	test-chmtime =$just_over_2_weeks_ago .git/sharedindex.* &&
	: >thirteen &&
	git update-index --add thirteen &&
	test $(ls .git/sharedindex.* | wc -l) -gt 2 &&
	just_over_16_days_ago=$((-1-16*86400)) &&
	test-chmtime =$just_over_16_days_ago .git/sharedindex.* &&
	: >fourteen &&
	git update-index --add fourteen &&
	test $(ls .git/sharedindex.* | wc -l) -le 2
'

test_expect_success 'check splitIndex.sharedIndexExpire set to "never" and "now"' '
	git config splitIndex.sharedIndexExpire never &&
	just_10_years_ago=$((-365*10*86400)) &&
	test-chmtime =$just_10_years_ago .git/sharedindex.* &&
	: >fifteen &&
	git update-index --add fifteen &&
	test $(ls .git/sharedindex.* | wc -l) -gt 2 &&
	git config splitIndex.sharedIndexExpire now &&
	just_1_second_ago=-1 &&
	test-chmtime =$just_1_second_ago .git/sharedindex.* &&
	: >sixteen &&
	git update-index --add sixteen &&
	test $(ls .git/sharedindex.* | wc -l) -le 2
'

while read -r mode modebits
do
	test_expect_success POSIXPERM "split index respects core.sharedrepository $mode" '
		# Remove existing shared index files
		git config core.splitIndex false &&
		git update-index --force-remove one &&
		rm -f .git/sharedindex.* &&
		# Create one new shared index file
		git config core.sharedrepository "$mode" &&
		git config core.splitIndex true &&
		: >one &&
		git update-index --add one &&
		echo "$modebits" >expect &&
		test_modebits .git/index >actual &&
		test_cmp expect actual &&
		shared=$(ls .git/sharedindex.*) &&
		case "$shared" in
		*" "*)
			# we have more than one???
			false ;;
		*)
			test_modebits "$shared" >actual &&
			test_cmp expect actual ;;
		esac
	'
done <<\EOF
0666 -rw-rw-rw-
0642 -rw-r---w-
EOF

<<<<<<< HEAD
test_expect_success 'writing split index with null sha1 does not write cache tree' '
	git config core.splitIndex true &&
	git config splitIndex.maxPercentChange 0 &&
	git commit -m "commit" &&
	{
		git ls-tree HEAD &&
		printf "160000 commit $_z40\\tbroken\\n"
	} >broken-tree &&
	echo "add broken entry" >msg &&

	tree=$(git mktree <broken-tree) &&
	test_tick &&
	commit=$(git commit-tree $tree -p HEAD <msg) &&
	git update-ref HEAD "$commit" &&
	GIT_ALLOW_NULL_SHA1=1 git reset --hard &&
	(test-dump-cache-tree >cache-tree.out || true) &&
	test_line_count = 0 cache-tree.out
=======
test_expect_success POSIXPERM,SANITY 'graceful handling when splitting index is not allowed' '
	test_create_repo ro &&
	(
		cd ro &&
		test_commit initial &&
		git update-index --split-index &&
		test -f .git/sharedindex.*
	) &&
	cp ro/.git/index new-index &&
	test_when_finished "chmod u+w ro/.git" &&
	chmod u-w ro/.git &&
	GIT_INDEX_FILE="$(pwd)/new-index" git -C ro update-index --split-index &&
	chmod u+w ro/.git &&
	rm ro/.git/sharedindex.* &&
	GIT_INDEX_FILE=new-index git ls-files >actual &&
	echo initial.t >expected &&
	test_cmp expected actual
>>>>>>> ef5b3a6c
'

test_done<|MERGE_RESOLUTION|>--- conflicted
+++ resolved
@@ -401,25 +401,6 @@
 0642 -rw-r---w-
 EOF
 
-<<<<<<< HEAD
-test_expect_success 'writing split index with null sha1 does not write cache tree' '
-	git config core.splitIndex true &&
-	git config splitIndex.maxPercentChange 0 &&
-	git commit -m "commit" &&
-	{
-		git ls-tree HEAD &&
-		printf "160000 commit $_z40\\tbroken\\n"
-	} >broken-tree &&
-	echo "add broken entry" >msg &&
-
-	tree=$(git mktree <broken-tree) &&
-	test_tick &&
-	commit=$(git commit-tree $tree -p HEAD <msg) &&
-	git update-ref HEAD "$commit" &&
-	GIT_ALLOW_NULL_SHA1=1 git reset --hard &&
-	(test-dump-cache-tree >cache-tree.out || true) &&
-	test_line_count = 0 cache-tree.out
-=======
 test_expect_success POSIXPERM,SANITY 'graceful handling when splitting index is not allowed' '
 	test_create_repo ro &&
 	(
@@ -437,7 +418,25 @@
 	GIT_INDEX_FILE=new-index git ls-files >actual &&
 	echo initial.t >expected &&
 	test_cmp expected actual
->>>>>>> ef5b3a6c
+'
+
+test_expect_success 'writing split index with null sha1 does not write cache tree' '
+	git config core.splitIndex true &&
+	git config splitIndex.maxPercentChange 0 &&
+	git commit -m "commit" &&
+	{
+		git ls-tree HEAD &&
+		printf "160000 commit $_z40\\tbroken\\n"
+	} >broken-tree &&
+	echo "add broken entry" >msg &&
+
+	tree=$(git mktree <broken-tree) &&
+	test_tick &&
+	commit=$(git commit-tree $tree -p HEAD <msg) &&
+	git update-ref HEAD "$commit" &&
+	GIT_ALLOW_NULL_SHA1=1 git reset --hard &&
+	(test-dump-cache-tree >cache-tree.out || true) &&
+	test_line_count = 0 cache-tree.out
 '
 
 test_done