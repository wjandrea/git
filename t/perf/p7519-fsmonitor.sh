--- conflicted
+++ resolved
@@ -60,23 +60,7 @@
 	esac
 fi
 
-<<<<<<< HEAD
-if test -n "$GIT_PERF_7519_DROP_CACHE"
-then
-	# When using GIT_PERF_7519_DROP_CACHE, GIT_PERF_REPEAT_COUNT must be 1 to
-	# generate valid results. Otherwise the caching that happens for the nth
-	# run will negate the validity of the comparisons.
-	if test "$GIT_PERF_REPEAT_COUNT" -ne 1
-	then
-		echo "warning: Setting GIT_PERF_REPEAT_COUNT=1" >&2
-		GIT_PERF_REPEAT_COUNT=1
-	fi
-fi
-
 trace_start () {
-=======
-trace_start() {
->>>>>>> 112a9fe6
 	if test -n "$GIT_PERF_7519_TRACE"
 	then
 		name="$1"
