#!/bin/sh

test_description='git merge-tree --write-tree'

. ./test-lib.sh

# This test is ort-specific
if test "$GIT_TEST_MERGE_ALGORITHM" != "ort"
then
	skip_all="GIT_TEST_MERGE_ALGORITHM != ort"
	test_done
fi

test_expect_success setup '
	test_write_lines 1 2 3 4 5 >numbers &&
	echo hello >greeting &&
	echo foo >whatever &&
	git add numbers greeting whatever &&
	test_tick &&
	git commit -m initial &&

	git branch side1 &&
	git branch side2 &&
	git branch side3 &&

	git checkout side1 &&
	test_write_lines 1 2 3 4 5 6 >numbers &&
	echo hi >greeting &&
	echo bar >whatever &&
	git add numbers greeting whatever &&
	test_tick &&
	git commit -m modify-stuff &&

	git checkout side2 &&
	test_write_lines 0 1 2 3 4 5 >numbers &&
	echo yo >greeting &&
	git rm whatever &&
	mkdir whatever &&
	>whatever/empty &&
	git add numbers greeting whatever/empty &&
	test_tick &&
	git commit -m other-modifications &&

	git checkout side3 &&
	git mv numbers sequence &&
	test_tick &&
	git commit -m rename-numbers &&

	git switch --orphan unrelated &&
	>something-else &&
	git add something-else &&
	test_tick &&
	git commit -m first-commit
'

test_expect_success 'Clean merge' '
	TREE_OID=$(git merge-tree --write-tree side1 side3) &&
	q_to_tab <<-EOF >expect &&
	100644 blob $(git rev-parse side1:greeting)Qgreeting
	100644 blob $(git rev-parse side1:numbers)Qsequence
	100644 blob $(git rev-parse side1:whatever)Qwhatever
	EOF

	git ls-tree $TREE_OID >actual &&
	test_cmp expect actual
'

test_expect_success 'Content merge and a few conflicts' '
	git checkout side1^0 &&
	test_must_fail git merge side2 &&
	expected_tree=$(git rev-parse AUTO_MERGE) &&

	# We will redo the merge, while we are still in a conflicted state!
	git ls-files -u >conflicted-file-info &&
	test_when_finished "git reset --hard" &&

	test_expect_code 1 git merge-tree --write-tree side1 side2 >RESULT &&
	actual_tree=$(head -n 1 RESULT) &&

	# Due to differences of e.g. "HEAD" vs "side1", the results will not
	# exactly match.  Dig into individual files.

	# Numbers should have three-way merged cleanly
	test_write_lines 0 1 2 3 4 5 6 >expect &&
	git show ${actual_tree}:numbers >actual &&
	test_cmp expect actual &&

	# whatever and whatever~<branch> should have same HASHES
	git rev-parse ${expected_tree}:whatever ${expected_tree}:whatever~HEAD >expect &&
	git rev-parse ${actual_tree}:whatever ${actual_tree}:whatever~side1 >actual &&
	test_cmp expect actual &&

	# greeting should have a merge conflict
	git show ${expected_tree}:greeting >tmp &&
	sed -e s/HEAD/side1/ tmp >expect &&
	git show ${actual_tree}:greeting >actual &&
	test_cmp expect actual
'

test_expect_success 'Barf on misspelled option, with exit code other than 0 or 1' '
	# Mis-spell with single "s" instead of double "s"
	test_expect_code 129 git merge-tree --write-tree --mesages FOOBAR side1 side2 2>expect &&

	grep "error: unknown option.*mesages" expect
'

test_expect_success 'Barf on too many arguments' '
	test_expect_code 129 git merge-tree --write-tree side1 side2 invalid 2>expect &&

	grep "^usage: git merge-tree" expect
'

anonymize_hash() {
	sed -e "s/[0-9a-f]\{40,\}/HASH/g" "$@"
}

test_expect_success 'test conflict notices and such' '
	test_expect_code 1 git merge-tree --write-tree --name-only side1 side2 >out &&
	anonymize_hash out >actual &&

	# Expected results:
	#   "greeting" should merge with conflicts
	#   "numbers" should merge cleanly
	#   "whatever" has *both* a modify/delete and a file/directory conflict
	cat <<-EOF >expect &&
	HASH
	greeting
	whatever~side1

	Auto-merging greeting
	CONFLICT (content): Merge conflict in greeting
	Auto-merging numbers
	CONFLICT (file/directory): directory in the way of whatever from side1; moving it to whatever~side1 instead.
	CONFLICT (modify/delete): whatever~side1 deleted in side2 and modified in side1.  Version side1 of whatever~side1 left in tree.
	EOF

	test_cmp expect actual
'

# directory rename + content conflict
#   Commit O: foo, olddir/{a,b,c}
#   Commit A: modify foo, newdir/{a,b,c}
#   Commit B: modify foo differently & rename foo -> olddir/bar
#   Expected: CONFLICT(content) for for newdir/bar (not olddir/bar or foo)

test_expect_success 'directory rename + content conflict' '
	# Setup
	git init dir-rename-and-content &&
	(
		cd dir-rename-and-content &&
		test_write_lines 1 2 3 4 5 >foo &&
		mkdir olddir &&
<<<<<<< HEAD
		for i in a b c; do echo $i >olddir/$i; done
=======
		for i in a b c; do echo $i >olddir/$i || exit 1; done &&
>>>>>>> 3871bdb7
		git add foo olddir &&
		git commit -m "original" &&

		git branch O &&
		git branch A &&
		git branch B &&

		git checkout A &&
		test_write_lines 1 2 3 4 5 6 >foo &&
		git add foo &&
		git mv olddir newdir &&
		git commit -m "Modify foo, rename olddir to newdir" &&

		git checkout B &&
		test_write_lines 1 2 3 4 5 six >foo &&
		git add foo &&
		git mv foo olddir/bar &&
		git commit -m "Modify foo & rename foo -> olddir/bar"
	) &&
	# Testing
	(
		cd dir-rename-and-content &&

		test_expect_code 1 \
			git merge-tree -z A^0 B^0 >out &&
<<<<<<< HEAD
		printf "\\n" >>out &&
=======
		echo >>out &&
>>>>>>> 3871bdb7
		anonymize_hash out >actual &&
		q_to_tab <<-\EOF | lf_to_nul >expect &&
		HASH
		100644 HASH 1Qnewdir/bar
		100644 HASH 2Qnewdir/bar
		100644 HASH 3Qnewdir/bar
		EOF

		q_to_nul <<-EOF >>expect &&
		Q2Qnewdir/barQolddir/barQCONFLICT (directory rename suggested)QCONFLICT (file location): foo renamed to olddir/bar in B^0, inside a directory that was renamed in A^0, suggesting it should perhaps be moved to newdir/bar.
		Q1Qnewdir/barQAuto-mergingQAuto-merging newdir/bar
		Q1Qnewdir/barQCONFLICT (contents)QCONFLICT (content): Merge conflict in newdir/bar
		Q
		EOF
		test_cmp expect actual
	)
'

# rename/delete + modify/delete handling
#   Commit O: foo
#   Commit A: modify foo + rename to bar
#   Commit B: delete foo
#   Expected: CONFLICT(rename/delete) + CONFLICT(modify/delete)

test_expect_success 'rename/delete handling' '
	# Setup
	git init rename-delete &&
	(
		cd rename-delete &&
		test_write_lines 1 2 3 4 5 >foo &&
		git add foo &&
		git commit -m "original" &&

		git branch O &&
		git branch A &&
		git branch B &&

		git checkout A &&
		test_write_lines 1 2 3 4 5 6 >foo &&
		git add foo &&
		git mv foo bar &&
		git commit -m "Modify foo, rename to bar" &&

		git checkout B &&
		git rm foo &&
		git commit -m "remove foo"
	) &&
	# Testing
	(
		cd rename-delete &&

		test_expect_code 1 \
			git merge-tree -z A^0 B^0 >out &&
<<<<<<< HEAD
		printf "\\n" >>out &&
=======
		echo >>out &&
>>>>>>> 3871bdb7
		anonymize_hash out >actual &&
		q_to_tab <<-\EOF | lf_to_nul >expect &&
		HASH
		100644 HASH 1Qbar
		100644 HASH 2Qbar
		EOF

		q_to_nul <<-EOF >>expect &&
		Q2QbarQfooQCONFLICT (rename/delete)QCONFLICT (rename/delete): foo renamed to bar in A^0, but deleted in B^0.
		Q1QbarQCONFLICT (modify/delete)QCONFLICT (modify/delete): bar deleted in B^0 and modified in A^0.  Version A^0 of bar left in tree.
		Q
		EOF
		test_cmp expect actual
	)
'

# rename/add handling
#   Commit O: foo
#   Commit A: modify foo, add different bar
#   Commit B: modify & rename foo->bar
#   Expected: CONFLICT(add/add) [via rename collide] for bar

test_expect_success 'rename/add handling' '
	# Setup
	git init rename-add &&
	(
		cd rename-add &&
		test_write_lines original 1 2 3 4 5 >foo &&
		git add foo &&
		git commit -m "original" &&

		git branch O &&
		git branch A &&
		git branch B &&

		git checkout A &&
		test_write_lines 1 2 3 4 5 >foo &&
		echo "different file" >bar &&
		git add foo bar &&
		git commit -m "Modify foo, add bar" &&

		git checkout B &&
		test_write_lines original 1 2 3 4 5 6 >foo &&
		git add foo &&
		git mv foo bar &&
		git commit -m "rename foo to bar"
	) &&
	# Testing
	(
		cd rename-add &&

		test_expect_code 1 \
			git merge-tree -z A^0 B^0 >out &&
<<<<<<< HEAD
		printf "\\n" >>out &&
=======
		echo >>out &&
>>>>>>> 3871bdb7

		#
		# First, check that the bar that appears at stage 3 does not
		# correspond to an individual blob anywhere in history
		#
		hash=$(cat out | tr "\0" "\n" | head -n 3 | grep 3.bar | cut -f 2 -d " ") &&
		git rev-list --objects --all >all_blobs &&
		! grep $hash all_blobs &&

		#
		# Second, check anonymized hash output against expectation
		#
		anonymize_hash out >actual &&
		q_to_tab <<-\EOF | lf_to_nul >expect &&
		HASH
		100644 HASH 2Qbar
		100644 HASH 3Qbar
		EOF

		q_to_nul <<-EOF >>expect &&
		Q1QbarQAuto-mergingQAuto-merging bar
		Q1QbarQCONFLICT (contents)QCONFLICT (add/add): Merge conflict in bar
		Q1QfooQAuto-mergingQAuto-merging foo
		Q
		EOF
		test_cmp expect actual
	)
'

# rename/add, where add is a mode conflict
#   Commit O: foo
#   Commit A: modify foo, add symlink bar
#   Commit B: modify & rename foo->bar
#   Expected: CONFLICT(distinct modes) for bar

test_expect_success SYMLINKS 'rename/add, where add is a mode conflict' '
	# Setup
	git init rename-add-symlink &&
	(
		cd rename-add-symlink &&
		test_write_lines original 1 2 3 4 5 >foo &&
		git add foo &&
		git commit -m "original" &&

		git branch O &&
		git branch A &&
		git branch B &&

		git checkout A &&
		test_write_lines 1 2 3 4 5 >foo &&
		ln -s foo bar &&
		git add foo bar &&
		git commit -m "Modify foo, add symlink bar" &&

		git checkout B &&
		test_write_lines original 1 2 3 4 5 6 >foo &&
		git add foo &&
		git mv foo bar &&
		git commit -m "rename foo to bar"
	) &&
	# Testing
	(
		cd rename-add-symlink &&

		test_expect_code 1 \
			git merge-tree -z A^0 B^0 >out &&
<<<<<<< HEAD
		printf "\\n" >>out &&
=======
		echo >>out &&
>>>>>>> 3871bdb7

		#
		# First, check that the bar that appears at stage 3 does not
		# correspond to an individual blob anywhere in history
		#
		hash=$(cat out | tr "\0" "\n" | head -n 3 | grep 3.bar | cut -f 2 -d " ") &&
		git rev-list --objects --all >all_blobs &&
		! grep $hash all_blobs &&

		#
		# Second, check anonymized hash output against expectation
		#
		anonymize_hash out >actual &&
		q_to_tab <<-\EOF | lf_to_nul >expect &&
		HASH
		120000 HASH 2Qbar
		100644 HASH 3Qbar~B^0
		EOF

		q_to_nul <<-EOF >>expect &&
		Q2QbarQbar~B^0QCONFLICT (distinct modes)QCONFLICT (distinct types): bar had different types on each side; renamed one of them so each can be recorded somewhere.
		Q1QfooQAuto-mergingQAuto-merging foo
		Q
		EOF
		test_cmp expect actual
	)
'

# rename/rename(1to2) + content conflict handling
#   Commit O: foo
#   Commit A: modify foo & rename to bar
#   Commit B: modify foo & rename to baz
#   Expected: CONFLICT(rename/rename)

test_expect_success 'rename/rename + content conflict' '
	# Setup
	git init rr-plus-content &&
	(
		cd rr-plus-content &&
		test_write_lines 1 2 3 4 5 >foo &&
		git add foo &&
		git commit -m "original" &&

		git branch O &&
		git branch A &&
		git branch B &&

		git checkout A &&
		test_write_lines 1 2 3 4 5 six >foo &&
		git add foo &&
		git mv foo bar &&
		git commit -m "Modify foo + rename to bar" &&

		git checkout B &&
		test_write_lines 1 2 3 4 5 6 >foo &&
		git add foo &&
		git mv foo baz &&
		git commit -m "Modify foo + rename to baz"
	) &&
	# Testing
	(
		cd rr-plus-content &&

		test_expect_code 1 \
			git merge-tree -z A^0 B^0 >out &&
<<<<<<< HEAD
		printf "\\n" >>out &&
=======
		echo >>out &&
>>>>>>> 3871bdb7
		anonymize_hash out >actual &&
		q_to_tab <<-\EOF | lf_to_nul >expect &&
		HASH
		100644 HASH 2Qbar
		100644 HASH 3Qbaz
		100644 HASH 1Qfoo
		EOF

		q_to_nul <<-EOF >>expect &&
		Q1QfooQAuto-mergingQAuto-merging foo
		Q3QfooQbarQbazQCONFLICT (rename/rename)QCONFLICT (rename/rename): foo renamed to bar in A^0 and to baz in B^0.
		Q
		EOF
		test_cmp expect actual
	)
'

# rename/add/delete
#   Commit O: foo
#   Commit A: rm foo, add different bar
#   Commit B: rename foo->bar
#   Expected: CONFLICT (rename/delete), CONFLICT(add/add) [via rename collide]
#             for bar

test_expect_success 'rename/add/delete conflict' '
	# Setup
	git init rad &&
	(
		cd rad &&
		echo "original file" >foo &&
		git add foo &&
		git commit -m "original" &&

		git branch O &&
		git branch A &&
		git branch B &&

		git checkout A &&
		git rm foo &&
		echo "different file" >bar &&
		git add bar &&
		git commit -m "Remove foo, add bar" &&

		git checkout B &&
		git mv foo bar &&
		git commit -m "rename foo to bar"
	) &&
	# Testing
	(
		cd rad &&

		test_expect_code 1 \
			git merge-tree -z B^0 A^0 >out &&
<<<<<<< HEAD
		printf "\\n" >>out &&
=======
		echo >>out &&
>>>>>>> 3871bdb7
		anonymize_hash out >actual &&

		q_to_tab <<-\EOF | lf_to_nul >expect &&
		HASH
		100644 HASH 2Qbar
		100644 HASH 3Qbar

		EOF

		q_to_nul <<-EOF >>expect &&
		2QbarQfooQCONFLICT (rename/delete)QCONFLICT (rename/delete): foo renamed to bar in B^0, but deleted in A^0.
		Q1QbarQAuto-mergingQAuto-merging bar
		Q1QbarQCONFLICT (contents)QCONFLICT (add/add): Merge conflict in bar
		Q
		EOF
		test_cmp expect actual
	)
'

# rename/rename(2to1)/delete/delete
#   Commit O: foo, bar
#   Commit A: rename foo->baz, rm bar
#   Commit B: rename bar->baz, rm foo
#   Expected: 2x CONFLICT (rename/delete), CONFLICT (add/add) via colliding
#             renames for baz

test_expect_success 'rename/rename(2to1)/delete/delete conflict' '
	# Setup
	git init rrdd &&
	(
		cd rrdd &&
		echo foo >foo &&
		echo bar >bar &&
		git add foo bar &&
		git commit -m O &&

		git branch O &&
		git branch A &&
		git branch B &&

		git checkout A &&
		git mv foo baz &&
		git rm bar &&
		git commit -m "Rename foo, remove bar" &&

		git checkout B &&
		git mv bar baz &&
		git rm foo &&
		git commit -m "Rename bar, remove foo"
	) &&
	# Testing
	(
		cd rrdd &&

		test_expect_code 1 \
			git merge-tree -z A^0 B^0 >out &&
<<<<<<< HEAD
		printf "\\n" >>out &&
=======
		echo >>out &&
>>>>>>> 3871bdb7
		anonymize_hash out >actual &&

		q_to_tab <<-\EOF | lf_to_nul >expect &&
		HASH
		100644 HASH 2Qbaz
		100644 HASH 3Qbaz

		EOF

		q_to_nul <<-EOF >>expect &&
		2QbazQbarQCONFLICT (rename/delete)QCONFLICT (rename/delete): bar renamed to baz in B^0, but deleted in A^0.
		Q2QbazQfooQCONFLICT (rename/delete)QCONFLICT (rename/delete): foo renamed to baz in A^0, but deleted in B^0.
		Q1QbazQAuto-mergingQAuto-merging baz
		Q1QbazQCONFLICT (contents)QCONFLICT (add/add): Merge conflict in baz
		Q
		EOF
		test_cmp expect actual
	)
'

# mod6: chains of rename/rename(1to2) + add/add via colliding renames
#   Commit O: one,      three,       five
#   Commit A: one->two, three->four, five->six
#   Commit B: one->six, three->two,  five->four
#   Expected: three CONFLICT(rename/rename) messages + three CONFLICT(add/add)
#             messages; each path in two of the multi-way merged contents
#             found in two, four, six

test_expect_success 'mod6: chains of rename/rename(1to2) and add/add via colliding renames' '
	# Setup
	git init mod6 &&
	(
		cd mod6 &&
		test_seq 11 19 >one &&
		test_seq 31 39 >three &&
		test_seq 51 59 >five &&
		git add . &&
		test_tick &&
		git commit -m "O" &&

		git branch O &&
		git branch A &&
		git branch B &&

		git checkout A &&
		test_seq 10 19 >one &&
		echo 40        >>three &&
		git add one three &&
		git mv  one   two  &&
		git mv  three four &&
		git mv  five  six  &&
		test_tick &&
		git commit -m "A" &&

		git checkout B &&
		echo 20    >>one       &&
		echo forty >>three     &&
		echo 60    >>five      &&
		git add one three five &&
		git mv  one   six  &&
		git mv  three two  &&
		git mv  five  four &&
		test_tick &&
		git commit -m "B"
	) &&
	# Testing
	(
		cd mod6 &&

		test_expect_code 1 \
			git merge-tree -z A^0 B^0 >out &&
<<<<<<< HEAD
		printf "\\n" >>out &&
=======
		echo >>out &&
>>>>>>> 3871bdb7

		#
		# First, check that some of the hashes that appear as stage
		# conflict entries do not appear as individual blobs anywhere
		# in history.
		#
		hash1=$(cat out | tr "\0" "\n" | head | grep 2.four | cut -f 2 -d " ") &&
		hash2=$(cat out | tr "\0" "\n" | head | grep 3.two | cut -f 2 -d " ") &&
		git rev-list --objects --all >all_blobs &&
		! grep $hash1 all_blobs &&
		! grep $hash2 all_blobs &&

		#
		# Now compare anonymized hash output with expectation
		#
		anonymize_hash out >actual &&
		q_to_tab <<-\EOF | lf_to_nul >expect &&
		HASH
		100644 HASH 1Qfive
		100644 HASH 2Qfour
		100644 HASH 3Qfour
		100644 HASH 1Qone
		100644 HASH 2Qsix
		100644 HASH 3Qsix
		100644 HASH 1Qthree
		100644 HASH 2Qtwo
		100644 HASH 3Qtwo

		EOF

		q_to_nul <<-EOF >>expect &&
		3QfiveQsixQfourQCONFLICT (rename/rename)QCONFLICT (rename/rename): five renamed to six in A^0 and to four in B^0.
		Q1QfourQAuto-mergingQAuto-merging four
		Q1QfourQCONFLICT (contents)QCONFLICT (add/add): Merge conflict in four
		Q1QoneQAuto-mergingQAuto-merging one
		Q3QoneQtwoQsixQCONFLICT (rename/rename)QCONFLICT (rename/rename): one renamed to two in A^0 and to six in B^0.
		Q1QsixQAuto-mergingQAuto-merging six
		Q1QsixQCONFLICT (contents)QCONFLICT (add/add): Merge conflict in six
		Q1QthreeQAuto-mergingQAuto-merging three
		Q3QthreeQfourQtwoQCONFLICT (rename/rename)QCONFLICT (rename/rename): three renamed to four in A^0 and to two in B^0.
		Q1QtwoQAuto-mergingQAuto-merging two
		Q1QtwoQCONFLICT (contents)QCONFLICT (add/add): Merge conflict in two
		Q
		EOF
		test_cmp expect actual
	)
'

# directory rename + rename/delete + modify/delete + directory/file conflict
#   Commit O: foo, olddir/{a,b,c}
#   Commit A: delete foo, rename olddir/ -> newdir/, add newdir/bar/file
#   Commit B: modify foo & rename foo -> olddir/bar
#   Expected: CONFLICT(content) for for newdir/bar (not olddir/bar or foo)

test_expect_success 'directory rename + rename/delete + modify/delete + directory/file conflict' '
	# Setup
	git init 4-stacked-conflict &&
	(
		cd 4-stacked-conflict &&
		test_write_lines 1 2 3 4 5 >foo &&
		mkdir olddir &&
<<<<<<< HEAD
		for i in a b c; do echo $i >olddir/$i; done
=======
		for i in a b c; do echo $i >olddir/$i || exit 1; done &&
>>>>>>> 3871bdb7
		git add foo olddir &&
		git commit -m "original" &&

		git branch O &&
		git branch A &&
		git branch B &&

		git checkout A &&
		git rm foo &&
		git mv olddir newdir &&
		mkdir newdir/bar &&
		>newdir/bar/file &&
		git add newdir/bar/file &&
		git commit -m "rm foo, olddir/ -> newdir/, + newdir/bar/file" &&

		git checkout B &&
		test_write_lines 1 2 3 4 5 6 >foo &&
		git add foo &&
		git mv foo olddir/bar &&
		git commit -m "Modify foo & rename foo -> olddir/bar"
	) &&
	# Testing
	(
		cd 4-stacked-conflict &&

		test_expect_code 1 \
			git merge-tree -z A^0 B^0 >out &&
<<<<<<< HEAD
		printf "\\n" >>out &&
=======
		echo >>out &&
>>>>>>> 3871bdb7
		anonymize_hash out >actual &&

		q_to_tab <<-\EOF | lf_to_nul >expect &&
		HASH
		100644 HASH 1Qnewdir/bar~B^0
		100644 HASH 3Qnewdir/bar~B^0
		EOF

		q_to_nul <<-EOF >>expect &&
		Q2Qnewdir/barQolddir/barQCONFLICT (directory rename suggested)QCONFLICT (file location): foo renamed to olddir/bar in B^0, inside a directory that was renamed in A^0, suggesting it should perhaps be moved to newdir/bar.
		Q2Qnewdir/barQfooQCONFLICT (rename/delete)QCONFLICT (rename/delete): foo renamed to newdir/bar in B^0, but deleted in A^0.
		Q2Qnewdir/bar~B^0Qnewdir/barQCONFLICT (file/directory)QCONFLICT (file/directory): directory in the way of newdir/bar from B^0; moving it to newdir/bar~B^0 instead.
		Q1Qnewdir/bar~B^0QCONFLICT (modify/delete)QCONFLICT (modify/delete): newdir/bar~B^0 deleted in A^0 and modified in B^0.  Version B^0 of newdir/bar~B^0 left in tree.
		Q
		EOF
		test_cmp expect actual
	)
'

for opt in $(git merge-tree --git-completion-helper-all)
do
	if test $opt = "--trivial-merge" || test $opt = "--write-tree"
	then
		continue
	fi

	test_expect_success "usage: --trivial-merge is incompatible with $opt" '
		test_expect_code 128 git merge-tree --trivial-merge $opt side1 side2 side3
	'
done

test_expect_success 'Just the conflicted files without the messages' '
	test_expect_code 1 git merge-tree --write-tree --no-messages --name-only side1 side2 >out &&
	anonymize_hash out >actual &&

	test_write_lines HASH greeting whatever~side1 >expect &&

	test_cmp expect actual
'

test_expect_success 'Check conflicted oids and modes without messages' '
	test_expect_code 1 git merge-tree --write-tree --no-messages side1 side2 >out &&
	anonymize_hash out >actual &&

	# Compare the basic output format
	q_to_tab >expect <<-\EOF &&
	HASH
	100644 HASH 1Qgreeting
	100644 HASH 2Qgreeting
	100644 HASH 3Qgreeting
	100644 HASH 1Qwhatever~side1
	100644 HASH 2Qwhatever~side1
	EOF

	test_cmp expect actual &&

	# Check the actual hashes against the `ls-files -u` output too
	tail -n +2 out | sed -e s/side1/HEAD/ >actual &&
	test_cmp conflicted-file-info actual
'

test_expect_success 'NUL terminated conflicted file "lines"' '
	git checkout -b tweak1 side1 &&
	test_write_lines zero 1 2 3 4 5 6 >numbers &&
	git add numbers &&
	git mv numbers "Αυτά μου φαίνονται κινέζικα" &&
	git commit -m "Renamed numbers" &&

	test_expect_code 1 git merge-tree --write-tree -z tweak1 side2 >out &&
	echo >>out &&
	anonymize_hash out >actual &&

	# Expected results:
	#   "greeting" should merge with conflicts
	#   "whatever" has *both* a modify/delete and a file/directory conflict
	#   "Αυτά μου φαίνονται κινέζικα" should have a conflict
	echo HASH | lf_to_nul >expect &&

	q_to_tab <<-EOF | lf_to_nul >>expect &&
	100644 HASH 1Qgreeting
	100644 HASH 2Qgreeting
	100644 HASH 3Qgreeting
	100644 HASH 1Qwhatever~tweak1
	100644 HASH 2Qwhatever~tweak1
	100644 HASH 1QΑυτά μου φαίνονται κινέζικα
	100644 HASH 2QΑυτά μου φαίνονται κινέζικα
	100644 HASH 3QΑυτά μου φαίνονται κινέζικα

	EOF

	q_to_nul <<-EOF >>expect &&
	1QgreetingQAuto-mergingQAuto-merging greeting
	Q1QgreetingQCONFLICT (contents)QCONFLICT (content): Merge conflict in greeting
	Q2Qwhatever~tweak1QwhateverQCONFLICT (file/directory)QCONFLICT (file/directory): directory in the way of whatever from tweak1; moving it to whatever~tweak1 instead.
	Q1Qwhatever~tweak1QCONFLICT (modify/delete)QCONFLICT (modify/delete): whatever~tweak1 deleted in side2 and modified in tweak1.  Version tweak1 of whatever~tweak1 left in tree.
	Q1QΑυτά μου φαίνονται κινέζικαQAuto-mergingQAuto-merging Αυτά μου φαίνονται κινέζικα
	Q1QΑυτά μου φαίνονται κινέζικαQCONFLICT (contents)QCONFLICT (content): Merge conflict in Αυτά μου φαίνονται κινέζικα
	Q
	EOF

	test_cmp expect actual
'

test_expect_success 'error out by default for unrelated histories' '
	test_expect_code 128 git merge-tree --write-tree side1 unrelated 2>error &&

	grep "refusing to merge unrelated histories" error
'

test_expect_success 'can override merge of unrelated histories' '
	git merge-tree --write-tree --allow-unrelated-histories side1 unrelated >tree &&
	TREE=$(cat tree) &&

	git rev-parse side1:numbers side1:greeting side1:whatever unrelated:something-else >expect &&
	git rev-parse $TREE:numbers $TREE:greeting $TREE:whatever $TREE:something-else >actual &&

	test_cmp expect actual
'

test_done<|MERGE_RESOLUTION|>--- conflicted
+++ resolved
@@ -150,11 +150,7 @@
 		cd dir-rename-and-content &&
 		test_write_lines 1 2 3 4 5 >foo &&
 		mkdir olddir &&
-<<<<<<< HEAD
-		for i in a b c; do echo $i >olddir/$i; done
-=======
 		for i in a b c; do echo $i >olddir/$i || exit 1; done &&
->>>>>>> 3871bdb7
 		git add foo olddir &&
 		git commit -m "original" &&
 
@@ -180,11 +176,7 @@
 
 		test_expect_code 1 \
 			git merge-tree -z A^0 B^0 >out &&
-<<<<<<< HEAD
-		printf "\\n" >>out &&
-=======
 		echo >>out &&
->>>>>>> 3871bdb7
 		anonymize_hash out >actual &&
 		q_to_tab <<-\EOF | lf_to_nul >expect &&
 		HASH
@@ -238,11 +230,7 @@
 
 		test_expect_code 1 \
 			git merge-tree -z A^0 B^0 >out &&
-<<<<<<< HEAD
-		printf "\\n" >>out &&
-=======
 		echo >>out &&
->>>>>>> 3871bdb7
 		anonymize_hash out >actual &&
 		q_to_tab <<-\EOF | lf_to_nul >expect &&
 		HASH
@@ -296,11 +284,7 @@
 
 		test_expect_code 1 \
 			git merge-tree -z A^0 B^0 >out &&
-<<<<<<< HEAD
-		printf "\\n" >>out &&
-=======
 		echo >>out &&
->>>>>>> 3871bdb7
 
 		#
 		# First, check that the bar that appears at stage 3 does not
@@ -367,11 +351,7 @@
 
 		test_expect_code 1 \
 			git merge-tree -z A^0 B^0 >out &&
-<<<<<<< HEAD
-		printf "\\n" >>out &&
-=======
 		echo >>out &&
->>>>>>> 3871bdb7
 
 		#
 		# First, check that the bar that appears at stage 3 does not
@@ -437,11 +417,7 @@
 
 		test_expect_code 1 \
 			git merge-tree -z A^0 B^0 >out &&
-<<<<<<< HEAD
-		printf "\\n" >>out &&
-=======
 		echo >>out &&
->>>>>>> 3871bdb7
 		anonymize_hash out >actual &&
 		q_to_tab <<-\EOF | lf_to_nul >expect &&
 		HASH
@@ -495,11 +471,7 @@
 
 		test_expect_code 1 \
 			git merge-tree -z B^0 A^0 >out &&
-<<<<<<< HEAD
-		printf "\\n" >>out &&
-=======
 		echo >>out &&
->>>>>>> 3871bdb7
 		anonymize_hash out >actual &&
 
 		q_to_tab <<-\EOF | lf_to_nul >expect &&
@@ -556,11 +528,7 @@
 
 		test_expect_code 1 \
 			git merge-tree -z A^0 B^0 >out &&
-<<<<<<< HEAD
-		printf "\\n" >>out &&
-=======
 		echo >>out &&
->>>>>>> 3871bdb7
 		anonymize_hash out >actual &&
 
 		q_to_tab <<-\EOF | lf_to_nul >expect &&
@@ -632,11 +600,7 @@
 
 		test_expect_code 1 \
 			git merge-tree -z A^0 B^0 >out &&
-<<<<<<< HEAD
-		printf "\\n" >>out &&
-=======
 		echo >>out &&
->>>>>>> 3871bdb7
 
 		#
 		# First, check that some of the hashes that appear as stage
@@ -698,11 +662,7 @@
 		cd 4-stacked-conflict &&
 		test_write_lines 1 2 3 4 5 >foo &&
 		mkdir olddir &&
-<<<<<<< HEAD
-		for i in a b c; do echo $i >olddir/$i; done
-=======
 		for i in a b c; do echo $i >olddir/$i || exit 1; done &&
->>>>>>> 3871bdb7
 		git add foo olddir &&
 		git commit -m "original" &&
 
@@ -730,11 +690,7 @@
 
 		test_expect_code 1 \
 			git merge-tree -z A^0 B^0 >out &&
-<<<<<<< HEAD
-		printf "\\n" >>out &&
-=======
 		echo >>out &&
->>>>>>> 3871bdb7
 		anonymize_hash out >actual &&
 
 		q_to_tab <<-\EOF | lf_to_nul >expect &&
