--- conflicted
+++ resolved
@@ -733,40 +733,7 @@
 
 static void add_one_alternate_ref(const struct ref *ref, void *unused)
 {
-<<<<<<< HEAD
-	char *other;
-	size_t len;
-	struct remote *remote;
-	struct transport *transport;
-	const struct ref *extra;
-
-	e->name[-1] = '\0';
-	other = xstrdup(real_path(e->base));
-	e->name[-1] = '/';
-	len = strlen(other);
-
-	while (other[len-1] == '/')
-		other[--len] = '\0';
-	if (len < 8 || memcmp(other + len - 8, "/objects", 8))
-		return 0;
-	/* Is this a git repository with refs? */
-	memcpy(other + len - 8, "/refs", 6);
-	if (!is_directory(other))
-		return 0;
-	other[len - 8] = '\0';
-	remote = remote_get(other);
-	transport = transport_get(remote, other);
-	for (extra = transport_get_remote_refs(transport);
-	     extra;
-	     extra = extra->next) {
-		add_extra_ref(".have", extra->old_sha1, 0);
-	}
-	transport_disconnect(transport);
-	free(other);
-	return 0;
-=======
 	add_extra_ref(".have", ref->old_sha1, 0);
->>>>>>> e52d7192
 }
 
 static void add_alternate_refs(void)
