--- conflicted
+++ resolved
@@ -37,10 +37,7 @@
 #include "trace2.h"
 #include "worktree.h"
 #include "shallow.h"
-<<<<<<< HEAD
 #include "parse-options.h"
-=======
->>>>>>> 331b094e
 #include "wrapper.h"
 
 static const char * const receive_pack_usage[] = {
