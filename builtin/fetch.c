/*
 * "git fetch"
 */
#include "cache.h"
#include "refs.h"
#include "commit.h"
#include "builtin.h"
#include "string-list.h"
#include "remote.h"
#include "transport.h"
#include "run-command.h"
#include "parse-options.h"
#include "sigchain.h"
#include "transport.h"
#include "submodule.h"
#include "connected.h"
#include "argv-array.h"

static const char * const builtin_fetch_usage[] = {
	N_("git fetch [<options>] [<repository> [<refspec>...]]"),
	N_("git fetch [<options>] <group>"),
	N_("git fetch --multiple [<options>] [(<repository> | <group>)...]"),
	N_("git fetch --all [<options>]"),
	NULL
};

enum {
	TAGS_UNSET = 0,
	TAGS_DEFAULT = 1,
	TAGS_SET = 2
};

static int fetch_prune_config = -1; /* unspecified */
static int prune = -1; /* unspecified */
#define PRUNE_BY_DEFAULT 0 /* do we prune by default? */

static int all, append, dry_run, force, keep, multiple, update_head_ok, verbosity;
static int progress = -1, recurse_submodules = RECURSE_SUBMODULES_DEFAULT;
static int tags = TAGS_DEFAULT, unshallow;
static const char *depth;
static const char *upload_pack;
static struct strbuf default_rla = STRBUF_INIT;
static struct transport *gtransport;
static struct transport *gsecondary;
static const char *submodule_prefix = "";
static const char *recurse_submodules_default;

static int option_parse_recurse_submodules(const struct option *opt,
				   const char *arg, int unset)
{
	if (unset) {
		recurse_submodules = RECURSE_SUBMODULES_OFF;
	} else {
		if (arg)
			recurse_submodules = parse_fetch_recurse_submodules_arg(opt->long_name, arg);
		else
			recurse_submodules = RECURSE_SUBMODULES_ON;
	}
	return 0;
}

static int git_fetch_config(const char *k, const char *v, void *cb)
{
	if (!strcmp(k, "fetch.prune")) {
		fetch_prune_config = git_config_bool(k, v);
		return 0;
	}
	return 0;
}

static struct option builtin_fetch_options[] = {
	OPT__VERBOSITY(&verbosity),
	OPT_BOOL(0, "all", &all,
		 N_("fetch from all remotes")),
	OPT_BOOL('a', "append", &append,
		 N_("append to .git/FETCH_HEAD instead of overwriting")),
	OPT_STRING(0, "upload-pack", &upload_pack, N_("path"),
		   N_("path to upload pack on remote end")),
	OPT__FORCE(&force, N_("force overwrite of local branch")),
	OPT_BOOL('m', "multiple", &multiple,
		 N_("fetch from multiple remotes")),
	OPT_SET_INT('t', "tags", &tags,
		    N_("fetch all tags and associated objects"), TAGS_SET),
	OPT_SET_INT('n', NULL, &tags,
		    N_("do not fetch all tags (--no-tags)"), TAGS_UNSET),
	OPT_BOOL('p', "prune", &prune,
		 N_("prune remote-tracking branches no longer on remote")),
	{ OPTION_CALLBACK, 0, "recurse-submodules", NULL, N_("on-demand"),
		    N_("control recursive fetching of submodules"),
		    PARSE_OPT_OPTARG, option_parse_recurse_submodules },
	OPT_BOOL(0, "dry-run", &dry_run,
		 N_("dry run")),
	OPT_BOOL('k', "keep", &keep, N_("keep downloaded pack")),
	OPT_BOOL('u', "update-head-ok", &update_head_ok,
		    N_("allow updating of HEAD ref")),
	OPT_BOOL(0, "progress", &progress, N_("force progress reporting")),
	OPT_STRING(0, "depth", &depth, N_("depth"),
		   N_("deepen history of shallow clone")),
	{ OPTION_SET_INT, 0, "unshallow", &unshallow, NULL,
		   N_("convert to a complete repository"),
		   PARSE_OPT_NONEG | PARSE_OPT_NOARG, NULL, 1 },
	{ OPTION_STRING, 0, "submodule-prefix", &submodule_prefix, N_("dir"),
		   N_("prepend this to submodule path output"), PARSE_OPT_HIDDEN },
	{ OPTION_STRING, 0, "recurse-submodules-default",
		   &recurse_submodules_default, NULL,
		   N_("default mode for recursion"), PARSE_OPT_HIDDEN },
	OPT_END()
};

static void unlock_pack(void)
{
	if (gtransport)
		transport_unlock_pack(gtransport);
	if (gsecondary)
		transport_unlock_pack(gsecondary);
}

static void unlock_pack_on_signal(int signo)
{
	unlock_pack();
	sigchain_pop(signo);
	raise(signo);
}

static void add_merge_config(struct ref **head,
			   const struct ref *remote_refs,
		           struct branch *branch,
		           struct ref ***tail)
{
	int i;

	for (i = 0; i < branch->merge_nr; i++) {
		struct ref *rm, **old_tail = *tail;
		struct refspec refspec;

		for (rm = *head; rm; rm = rm->next) {
			if (branch_merge_matches(branch, i, rm->name)) {
				rm->fetch_head_status = FETCH_HEAD_MERGE;
				break;
			}
		}
		if (rm)
			continue;

		/*
		 * Not fetched to a remote-tracking branch?  We need to fetch
		 * it anyway to allow this branch's "branch.$name.merge"
		 * to be honored by 'git pull', but we do not have to
		 * fail if branch.$name.merge is misconfigured to point
		 * at a nonexisting branch.  If we were indeed called by
		 * 'git pull', it will notice the misconfiguration because
		 * there is no entry in the resulting FETCH_HEAD marked
		 * for merging.
		 */
		memset(&refspec, 0, sizeof(refspec));
		refspec.src = branch->merge[i]->src;
		get_fetch_map(remote_refs, &refspec, tail, 1);
		for (rm = *old_tail; rm; rm = rm->next)
			rm->fetch_head_status = FETCH_HEAD_MERGE;
	}
}

static int add_existing(const char *refname, const unsigned char *sha1,
			int flag, void *cbdata)
{
	struct string_list *list = (struct string_list *)cbdata;
	struct string_list_item *item = string_list_insert(list, refname);
	item->util = xmalloc(20);
	hashcpy(item->util, sha1);
	return 0;
}

static int will_fetch(struct ref **head, const unsigned char *sha1)
{
	struct ref *rm = *head;
	while (rm) {
		if (!hashcmp(rm->old_sha1, sha1))
			return 1;
		rm = rm->next;
	}
	return 0;
}

static void find_non_local_tags(struct transport *transport,
			struct ref **head,
			struct ref ***tail)
{
	struct string_list existing_refs = STRING_LIST_INIT_DUP;
	struct string_list remote_refs = STRING_LIST_INIT_NODUP;
	const struct ref *ref;
	struct string_list_item *item = NULL;

	for_each_ref(add_existing, &existing_refs);
	for (ref = transport_get_remote_refs(transport); ref; ref = ref->next) {
		if (prefixcmp(ref->name, "refs/tags/"))
			continue;

		/*
		 * The peeled ref always follows the matching base
		 * ref, so if we see a peeled ref that we don't want
		 * to fetch then we can mark the ref entry in the list
		 * as one to ignore by setting util to NULL.
		 */
		if (!suffixcmp(ref->name, "^{}")) {
			if (item && !has_sha1_file(ref->old_sha1) &&
			    !will_fetch(head, ref->old_sha1) &&
			    !has_sha1_file(item->util) &&
			    !will_fetch(head, item->util))
				item->util = NULL;
			item = NULL;
			continue;
		}

		/*
		 * If item is non-NULL here, then we previously saw a
		 * ref not followed by a peeled reference, so we need
		 * to check if it is a lightweight tag that we want to
		 * fetch.
		 */
		if (item && !has_sha1_file(item->util) &&
		    !will_fetch(head, item->util))
			item->util = NULL;

		item = NULL;

		/* skip duplicates and refs that we already have */
		if (string_list_has_string(&remote_refs, ref->name) ||
		    string_list_has_string(&existing_refs, ref->name))
			continue;

		item = string_list_insert(&remote_refs, ref->name);
		item->util = (void *)ref->old_sha1;
	}
	string_list_clear(&existing_refs, 1);

	/*
	 * We may have a final lightweight tag that needs to be
	 * checked to see if it needs fetching.
	 */
	if (item && !has_sha1_file(item->util) &&
	    !will_fetch(head, item->util))
		item->util = NULL;

	/*
	 * For all the tags in the remote_refs string list,
	 * add them to the list of refs to be fetched
	 */
	for_each_string_list_item(item, &remote_refs) {
		/* Unless we have already decided to ignore this item... */
		if (item->util)
		{
			struct ref *rm = alloc_ref(item->string);
			rm->peer_ref = alloc_ref(item->string);
			hashcpy(rm->old_sha1, item->util);
			**tail = rm;
			*tail = &rm->next;
		}
	}

	string_list_clear(&remote_refs, 0);
}

static struct ref *get_ref_map(struct transport *transport,
			       struct refspec *refspecs, int refspec_count,
			       int tags, int *autotags)
{
	int i;
	struct ref *rm;
	struct ref *ref_map = NULL;
	struct ref **tail = &ref_map;

	/* opportunistically-updated references: */
	struct ref *orefs = NULL, **oref_tail = &orefs;

	const struct ref *remote_refs = transport_get_remote_refs(transport);

	if (refspec_count) {
		for (i = 0; i < refspec_count; i++) {
			get_fetch_map(remote_refs, &refspecs[i], &tail, 0);
			if (refspecs[i].dst && refspecs[i].dst[0])
				*autotags = 1;
		}
		/* Merge everything on the command line (but not --tags) */
		for (rm = ref_map; rm; rm = rm->next)
			rm->fetch_head_status = FETCH_HEAD_MERGE;

		/*
		 * For any refs that we happen to be fetching via
		 * command-line arguments, the destination ref might
		 * have been missing or have been different than the
		 * remote-tracking ref that would be derived from the
		 * configured refspec.  In these cases, we want to
		 * take the opportunity to update their configured
		 * remote-tracking reference.  However, we do not want
		 * to mention these entries in FETCH_HEAD at all, as
		 * they would simply be duplicates of existing
		 * entries, so we set them FETCH_HEAD_IGNORE below.
		 *
		 * We compute these entries now, based only on the
		 * refspecs specified on the command line.  But we add
		 * them to the list following the refspecs resulting
		 * from the tags option so that one of the latter,
		 * which has FETCH_HEAD_NOT_FOR_MERGE, is not removed
		 * by ref_remove_duplicates() in favor of one of these
		 * opportunistic entries with FETCH_HEAD_IGNORE.
		 */
		for (i = 0; i < transport->remote->fetch_refspec_nr; i++)
			get_fetch_map(ref_map, &transport->remote->fetch[i],
				      &oref_tail, 1);

		if (tags == TAGS_SET)
			get_fetch_map(remote_refs, tag_refspec, &tail, 0);
	} else {
		/* Use the defaults */
		struct remote *remote = transport->remote;
		struct branch *branch = branch_get(NULL);
		int has_merge = branch_has_merge_config(branch);
		if (remote &&
		    (remote->fetch_refspec_nr ||
		     /* Note: has_merge implies non-NULL branch->remote_name */
		     (has_merge && !strcmp(branch->remote_name, remote->name)))) {
			for (i = 0; i < remote->fetch_refspec_nr; i++) {
				get_fetch_map(remote_refs, &remote->fetch[i], &tail, 0);
				if (remote->fetch[i].dst &&
				    remote->fetch[i].dst[0])
					*autotags = 1;
				if (!i && !has_merge && ref_map &&
				    !remote->fetch[0].pattern)
					ref_map->fetch_head_status = FETCH_HEAD_MERGE;
			}
			/*
			 * if the remote we're fetching from is the same
			 * as given in branch.<name>.remote, we add the
			 * ref given in branch.<name>.merge, too.
			 *
			 * Note: has_merge implies non-NULL branch->remote_name
			 */
			if (has_merge &&
			    !strcmp(branch->remote_name, remote->name))
				add_merge_config(&ref_map, remote_refs, branch, &tail);
		} else {
			ref_map = get_remote_ref(remote_refs, "HEAD");
			if (!ref_map)
				die(_("Couldn't find remote ref HEAD"));
			ref_map->fetch_head_status = FETCH_HEAD_MERGE;
			tail = &ref_map->next;
		}
	}

	if (tags == TAGS_SET)
		/* also fetch all tags */
		get_fetch_map(remote_refs, tag_refspec, &tail, 0);
	else if (tags == TAGS_DEFAULT && *autotags)
		find_non_local_tags(transport, &ref_map, &tail);

	/* Now append any refs to be updated opportunistically: */
	*tail = orefs;
	for (rm = orefs; rm; rm = rm->next) {
		rm->fetch_head_status = FETCH_HEAD_IGNORE;
		tail = &rm->next;
	}

	return ref_remove_duplicates(ref_map);
}

#define STORE_REF_ERROR_OTHER 1
#define STORE_REF_ERROR_DF_CONFLICT 2

static int s_update_ref(const char *action,
			struct ref *ref,
			int check_old)
{
	char msg[1024];
	char *rla = getenv("GIT_REFLOG_ACTION");
	static struct ref_lock *lock;

	if (dry_run)
		return 0;
	if (!rla)
		rla = default_rla.buf;
	snprintf(msg, sizeof(msg), "%s: %s", rla, action);
	lock = lock_any_ref_for_update(ref->name,
				       check_old ? ref->old_sha1 : NULL,
				       0, NULL);
	if (!lock)
		return errno == ENOTDIR ? STORE_REF_ERROR_DF_CONFLICT :
					  STORE_REF_ERROR_OTHER;
	if (write_ref_sha1(lock, ref->new_sha1, msg) < 0)
		return errno == ENOTDIR ? STORE_REF_ERROR_DF_CONFLICT :
					  STORE_REF_ERROR_OTHER;
	return 0;
}

#define REFCOL_WIDTH  10

static int update_local_ref(struct ref *ref,
			    const char *remote,
			    const struct ref *remote_ref,
			    struct strbuf *display)
{
	struct commit *current = NULL, *updated;
	enum object_type type;
	struct branch *current_branch = branch_get(NULL);
	const char *pretty_ref = prettify_refname(ref->name);

	type = sha1_object_info(ref->new_sha1, NULL);
	if (type < 0)
		die(_("object %s not found"), sha1_to_hex(ref->new_sha1));

	if (!hashcmp(ref->old_sha1, ref->new_sha1)) {
		if (verbosity > 0)
			strbuf_addf(display, "= %-*s %-*s -> %s",
				    TRANSPORT_SUMMARY(_("[up to date]")),
				    REFCOL_WIDTH, remote, pretty_ref);
		return 0;
	}

	if (current_branch &&
	    !strcmp(ref->name, current_branch->name) &&
	    !(update_head_ok || is_bare_repository()) &&
	    !is_null_sha1(ref->old_sha1)) {
		/*
		 * If this is the head, and it's not okay to update
		 * the head, and the old value of the head isn't empty...
		 */
		strbuf_addf(display,
			    _("! %-*s %-*s -> %s  (can't fetch in current branch)"),
			    TRANSPORT_SUMMARY(_("[rejected]")),
			    REFCOL_WIDTH, remote, pretty_ref);
		return 1;
	}

	if (!is_null_sha1(ref->old_sha1) &&
	    starts_with(ref->name, "refs/tags/")) {
		int r;
		r = s_update_ref("updating tag", ref, 0);
		strbuf_addf(display, "%c %-*s %-*s -> %s%s",
			    r ? '!' : '-',
			    TRANSPORT_SUMMARY(_("[tag update]")),
			    REFCOL_WIDTH, remote, pretty_ref,
			    r ? _("  (unable to update local ref)") : "");
		return r;
	}

	current = lookup_commit_reference_gently(ref->old_sha1, 1);
	updated = lookup_commit_reference_gently(ref->new_sha1, 1);
	if (!current || !updated) {
		const char *msg;
		const char *what;
		int r;
		/*
		 * Nicely describe the new ref we're fetching.
		 * Base this on the remote's ref name, as it's
		 * more likely to follow a standard layout.
		 */
		const char *name = remote_ref ? remote_ref->name : "";
		if (starts_with(name, "refs/tags/")) {
			msg = "storing tag";
			what = _("[new tag]");
		} else if (starts_with(name, "refs/heads/")) {
			msg = "storing head";
			what = _("[new branch]");
		} else {
			msg = "storing ref";
			what = _("[new ref]");
		}

		if ((recurse_submodules != RECURSE_SUBMODULES_OFF) &&
		    (recurse_submodules != RECURSE_SUBMODULES_ON))
			check_for_new_submodule_commits(ref->new_sha1);
		r = s_update_ref(msg, ref, 0);
		strbuf_addf(display, "%c %-*s %-*s -> %s%s",
			    r ? '!' : '*',
			    TRANSPORT_SUMMARY(what),
			    REFCOL_WIDTH, remote, pretty_ref,
			    r ? _("  (unable to update local ref)") : "");
		return r;
	}

	if (in_merge_bases(current, updated)) {
		char quickref[83];
		int r;
		strcpy(quickref, find_unique_abbrev(current->object.sha1, DEFAULT_ABBREV));
		strcat(quickref, "..");
		strcat(quickref, find_unique_abbrev(ref->new_sha1, DEFAULT_ABBREV));
		if ((recurse_submodules != RECURSE_SUBMODULES_OFF) &&
		    (recurse_submodules != RECURSE_SUBMODULES_ON))
			check_for_new_submodule_commits(ref->new_sha1);
		r = s_update_ref("fast-forward", ref, 1);
		strbuf_addf(display, "%c %-*s %-*s -> %s%s",
			    r ? '!' : ' ',
			    TRANSPORT_SUMMARY_WIDTH, quickref,
			    REFCOL_WIDTH, remote, pretty_ref,
			    r ? _("  (unable to update local ref)") : "");
		return r;
	} else if (force || ref->force) {
		char quickref[84];
		int r;
		strcpy(quickref, find_unique_abbrev(current->object.sha1, DEFAULT_ABBREV));
		strcat(quickref, "...");
		strcat(quickref, find_unique_abbrev(ref->new_sha1, DEFAULT_ABBREV));
		if ((recurse_submodules != RECURSE_SUBMODULES_OFF) &&
		    (recurse_submodules != RECURSE_SUBMODULES_ON))
			check_for_new_submodule_commits(ref->new_sha1);
		r = s_update_ref("forced-update", ref, 1);
		strbuf_addf(display, "%c %-*s %-*s -> %s  (%s)",
			    r ? '!' : '+',
			    TRANSPORT_SUMMARY_WIDTH, quickref,
			    REFCOL_WIDTH, remote, pretty_ref,
			    r ? _("unable to update local ref") : _("forced update"));
		return r;
	} else {
		strbuf_addf(display, "! %-*s %-*s -> %s  %s",
			    TRANSPORT_SUMMARY(_("[rejected]")),
			    REFCOL_WIDTH, remote, pretty_ref,
			    _("(non-fast-forward)"));
		return 1;
	}
}

static int iterate_ref_map(void *cb_data, unsigned char sha1[20])
{
	struct ref **rm = cb_data;
	struct ref *ref = *rm;

	if (!ref)
		return -1; /* end of the list */
	*rm = ref->next;
	hashcpy(sha1, ref->old_sha1);
	return 0;
}

static int store_updated_refs(const char *raw_url, const char *remote_name,
		struct ref *ref_map)
{
	FILE *fp;
	struct commit *commit;
	int url_len, i, shown_url = 0, rc = 0;
	struct strbuf note = STRBUF_INIT;
	const char *what, *kind;
	struct ref *rm;
	char *url, *filename = dry_run ? "/dev/null" : git_path("FETCH_HEAD");
	int want_status;

	fp = fopen(filename, "a");
	if (!fp)
		return error(_("cannot open %s: %s\n"), filename, strerror(errno));

	if (raw_url)
		url = transport_anonymize_url(raw_url);
	else
		url = xstrdup("foreign");

	rm = ref_map;
	if (check_everything_connected(iterate_ref_map, 0, &rm)) {
		rc = error(_("%s did not send all necessary objects\n"), url);
		goto abort;
	}

	/*
	 * We do a pass for each fetch_head_status type in their enum order, so
	 * merged entries are written before not-for-merge. That lets readers
	 * use FETCH_HEAD as a refname to refer to the ref to be merged.
	 */
	for (want_status = FETCH_HEAD_MERGE;
	     want_status <= FETCH_HEAD_IGNORE;
	     want_status++) {
		for (rm = ref_map; rm; rm = rm->next) {
			struct ref *ref = NULL;
			const char *merge_status_marker = "";

			commit = lookup_commit_reference_gently(rm->old_sha1, 1);
			if (!commit)
				rm->fetch_head_status = FETCH_HEAD_NOT_FOR_MERGE;

			if (rm->fetch_head_status != want_status)
				continue;

			if (rm->peer_ref) {
				ref = xcalloc(1, sizeof(*ref) + strlen(rm->peer_ref->name) + 1);
				strcpy(ref->name, rm->peer_ref->name);
				hashcpy(ref->old_sha1, rm->peer_ref->old_sha1);
				hashcpy(ref->new_sha1, rm->old_sha1);
				ref->force = rm->peer_ref->force;
			}


			if (!strcmp(rm->name, "HEAD")) {
				kind = "";
				what = "";
			}
			else if (starts_with(rm->name, "refs/heads/")) {
				kind = "branch";
				what = rm->name + 11;
			}
			else if (starts_with(rm->name, "refs/tags/")) {
				kind = "tag";
				what = rm->name + 10;
			}
			else if (starts_with(rm->name, "refs/remotes/")) {
				kind = "remote-tracking branch";
				what = rm->name + 13;
			}
			else {
				kind = "";
				what = rm->name;
			}

			url_len = strlen(url);
			for (i = url_len - 1; url[i] == '/' && 0 <= i; i--)
				;
			url_len = i + 1;
			if (4 < i && !strncmp(".git", url + i - 3, 4))
				url_len = i - 3;

			strbuf_reset(&note);
			if (*what) {
				if (*kind)
					strbuf_addf(&note, "%s ", kind);
				strbuf_addf(&note, "'%s' of ", what);
			}
			switch (rm->fetch_head_status) {
			case FETCH_HEAD_NOT_FOR_MERGE:
				merge_status_marker = "not-for-merge";
				/* fall-through */
			case FETCH_HEAD_MERGE:
				fprintf(fp, "%s\t%s\t%s",
					sha1_to_hex(rm->old_sha1),
					merge_status_marker,
					note.buf);
				for (i = 0; i < url_len; ++i)
					if ('\n' == url[i])
						fputs("\\n", fp);
					else
						fputc(url[i], fp);
				fputc('\n', fp);
				break;
			default:
				/* do not write anything to FETCH_HEAD */
				break;
			}

			strbuf_reset(&note);
			if (ref) {
				rc |= update_local_ref(ref, what, rm, &note);
				free(ref);
			} else
				strbuf_addf(&note, "* %-*s %-*s -> FETCH_HEAD",
					    TRANSPORT_SUMMARY_WIDTH,
					    *kind ? kind : "branch",
					    REFCOL_WIDTH,
					    *what ? what : "HEAD");
			if (note.len) {
				if (verbosity >= 0 && !shown_url) {
					fprintf(stderr, _("From %.*s\n"),
							url_len, url);
					shown_url = 1;
				}
				if (verbosity >= 0)
					fprintf(stderr, " %s\n", note.buf);
			}
		}
	}

	if (rc & STORE_REF_ERROR_DF_CONFLICT)
		error(_("some local refs could not be updated; try running\n"
		      " 'git remote prune %s' to remove any old, conflicting "
		      "branches"), remote_name);

 abort:
	strbuf_release(&note);
	free(url);
	fclose(fp);
	return rc;
}

/*
 * We would want to bypass the object transfer altogether if
 * everything we are going to fetch already exists and is connected
 * locally.
 */
static int quickfetch(struct ref *ref_map)
{
	struct ref *rm = ref_map;

	/*
	 * If we are deepening a shallow clone we already have these
	 * objects reachable.  Running rev-list here will return with
	 * a good (0) exit status and we'll bypass the fetch that we
	 * really need to perform.  Claiming failure now will ensure
	 * we perform the network exchange to deepen our history.
	 */
	if (depth)
		return -1;
	return check_everything_connected(iterate_ref_map, 1, &rm);
}

static int fetch_refs(struct transport *transport, struct ref *ref_map)
{
	int ret = quickfetch(ref_map);
	if (ret)
		ret = transport_fetch_refs(transport, ref_map);
	if (!ret)
		ret |= store_updated_refs(transport->url,
				transport->remote->name,
				ref_map);
	transport_unlock_pack(transport);
	return ret;
}

static int prune_refs(struct refspec *refs, int ref_count, struct ref *ref_map)
{
	int result = 0;
	struct ref *ref, *stale_refs = get_stale_heads(refs, ref_count, ref_map);
	const char *dangling_msg = dry_run
		? _("   (%s will become dangling)")
		: _("   (%s has become dangling)");

	for (ref = stale_refs; ref; ref = ref->next) {
		if (!dry_run)
			result |= delete_ref(ref->name, NULL, 0);
		if (verbosity >= 0) {
			fprintf(stderr, " x %-*s %-*s -> %s\n",
				TRANSPORT_SUMMARY(_("[deleted]")),
				REFCOL_WIDTH, _("(none)"), prettify_refname(ref->name));
			warn_dangling_symref(stderr, dangling_msg, ref->name);
		}
	}
	free_refs(stale_refs);
	return result;
}

<<<<<<< HEAD
=======
static int add_existing(const char *refname, const unsigned char *sha1,
			int flag, void *cbdata)
{
	struct string_list *list = (struct string_list *)cbdata;
	struct string_list_item *item = string_list_insert(list, refname);
	item->util = xmalloc(20);
	hashcpy(item->util, sha1);
	return 0;
}

static int will_fetch(struct ref **head, const unsigned char *sha1)
{
	struct ref *rm = *head;
	while (rm) {
		if (!hashcmp(rm->old_sha1, sha1))
			return 1;
		rm = rm->next;
	}
	return 0;
}

static void find_non_local_tags(struct transport *transport,
			struct ref **head,
			struct ref ***tail)
{
	struct string_list existing_refs = STRING_LIST_INIT_DUP;
	struct string_list remote_refs = STRING_LIST_INIT_NODUP;
	const struct ref *ref;
	struct string_list_item *item = NULL;

	for_each_ref(add_existing, &existing_refs);
	for (ref = transport_get_remote_refs(transport); ref; ref = ref->next) {
		if (!starts_with(ref->name, "refs/tags/"))
			continue;

		/*
		 * The peeled ref always follows the matching base
		 * ref, so if we see a peeled ref that we don't want
		 * to fetch then we can mark the ref entry in the list
		 * as one to ignore by setting util to NULL.
		 */
		if (ends_with(ref->name, "^{}")) {
			if (item && !has_sha1_file(ref->old_sha1) &&
			    !will_fetch(head, ref->old_sha1) &&
			    !has_sha1_file(item->util) &&
			    !will_fetch(head, item->util))
				item->util = NULL;
			item = NULL;
			continue;
		}

		/*
		 * If item is non-NULL here, then we previously saw a
		 * ref not followed by a peeled reference, so we need
		 * to check if it is a lightweight tag that we want to
		 * fetch.
		 */
		if (item && !has_sha1_file(item->util) &&
		    !will_fetch(head, item->util))
			item->util = NULL;

		item = NULL;

		/* skip duplicates and refs that we already have */
		if (string_list_has_string(&remote_refs, ref->name) ||
		    string_list_has_string(&existing_refs, ref->name))
			continue;

		item = string_list_insert(&remote_refs, ref->name);
		item->util = (void *)ref->old_sha1;
	}
	string_list_clear(&existing_refs, 1);

	/*
	 * We may have a final lightweight tag that needs to be
	 * checked to see if it needs fetching.
	 */
	if (item && !has_sha1_file(item->util) &&
	    !will_fetch(head, item->util))
		item->util = NULL;

	/*
	 * For all the tags in the remote_refs string list,
	 * add them to the list of refs to be fetched
	 */
	for_each_string_list_item(item, &remote_refs) {
		/* Unless we have already decided to ignore this item... */
		if (item->util)
		{
			struct ref *rm = alloc_ref(item->string);
			rm->peer_ref = alloc_ref(item->string);
			hashcpy(rm->old_sha1, item->util);
			**tail = rm;
			*tail = &rm->next;
		}
	}

	string_list_clear(&remote_refs, 0);
}

>>>>>>> 59556548
static void check_not_current_branch(struct ref *ref_map)
{
	struct branch *current_branch = branch_get(NULL);

	if (is_bare_repository() || !current_branch)
		return;

	for (; ref_map; ref_map = ref_map->next)
		if (ref_map->peer_ref && !strcmp(current_branch->refname,
					ref_map->peer_ref->name))
			die(_("Refusing to fetch into current branch %s "
			    "of non-bare repository"), current_branch->refname);
}

static int truncate_fetch_head(void)
{
	char *filename = git_path("FETCH_HEAD");
	FILE *fp = fopen(filename, "w");

	if (!fp)
		return error(_("cannot open %s: %s\n"), filename, strerror(errno));
	fclose(fp);
	return 0;
}

static void set_option(struct transport *transport, const char *name, const char *value)
{
	int r = transport_set_option(transport, name, value);
	if (r < 0)
		die(_("Option \"%s\" value \"%s\" is not valid for %s"),
		    name, value, transport->url);
	if (r > 0)
		warning(_("Option \"%s\" is ignored for %s\n"),
			name, transport->url);
}

static struct transport *prepare_transport(struct remote *remote)
{
	struct transport *transport;
	transport = transport_get(remote, NULL);
	transport_set_verbosity(transport, verbosity, progress);
	if (upload_pack)
		set_option(transport, TRANS_OPT_UPLOADPACK, upload_pack);
	if (keep)
		set_option(transport, TRANS_OPT_KEEP, "yes");
	if (depth)
		set_option(transport, TRANS_OPT_DEPTH, depth);
	return transport;
}

static void backfill_tags(struct transport *transport, struct ref *ref_map)
{
	if (transport->cannot_reuse) {
		gsecondary = prepare_transport(transport->remote);
		transport = gsecondary;
	}

	transport_set_option(transport, TRANS_OPT_FOLLOWTAGS, NULL);
	transport_set_option(transport, TRANS_OPT_DEPTH, "0");
	fetch_refs(transport, ref_map);

	if (gsecondary) {
		transport_disconnect(gsecondary);
		gsecondary = NULL;
	}
}

static int do_fetch(struct transport *transport,
		    struct refspec *refs, int ref_count)
{
	struct string_list existing_refs = STRING_LIST_INIT_DUP;
	struct ref *ref_map;
	struct ref *rm;
	int autotags = (transport->remote->fetch_tags == 1);
	int retcode = 0;

	for_each_ref(add_existing, &existing_refs);

	if (tags == TAGS_DEFAULT) {
		if (transport->remote->fetch_tags == 2)
			tags = TAGS_SET;
		if (transport->remote->fetch_tags == -1)
			tags = TAGS_UNSET;
	}

	if (!transport->get_refs_list || !transport->fetch)
		die(_("Don't know how to fetch from %s"), transport->url);

	/* if not appending, truncate FETCH_HEAD */
	if (!append && !dry_run) {
		retcode = truncate_fetch_head();
		if (retcode)
			goto cleanup;
	}

	ref_map = get_ref_map(transport, refs, ref_count, tags, &autotags);
	if (!update_head_ok)
		check_not_current_branch(ref_map);

	for (rm = ref_map; rm; rm = rm->next) {
		if (rm->peer_ref) {
			struct string_list_item *peer_item =
				string_list_lookup(&existing_refs,
						   rm->peer_ref->name);
			if (peer_item)
				hashcpy(rm->peer_ref->old_sha1,
					peer_item->util);
		}
	}

	if (tags == TAGS_DEFAULT && autotags)
		transport_set_option(transport, TRANS_OPT_FOLLOWTAGS, "1");
	if (fetch_refs(transport, ref_map)) {
		free_refs(ref_map);
		retcode = 1;
		goto cleanup;
	}
	if (prune) {
		/*
		 * We only prune based on refspecs specified
		 * explicitly (via command line or configuration); we
		 * don't care whether --tags was specified.
		 */
		if (ref_count) {
			prune_refs(refs, ref_count, ref_map);
		} else {
			prune_refs(transport->remote->fetch,
				   transport->remote->fetch_refspec_nr,
				   ref_map);
		}
	}
	free_refs(ref_map);

	/* if neither --no-tags nor --tags was specified, do automated tag
	 * following ... */
	if (tags == TAGS_DEFAULT && autotags) {
		struct ref **tail = &ref_map;
		ref_map = NULL;
		find_non_local_tags(transport, &ref_map, &tail);
		if (ref_map)
			backfill_tags(transport, ref_map);
		free_refs(ref_map);
	}

 cleanup:
	string_list_clear(&existing_refs, 1);
	return retcode;
}

static int get_one_remote_for_fetch(struct remote *remote, void *priv)
{
	struct string_list *list = priv;
	if (!remote->skip_default_update)
		string_list_append(list, remote->name);
	return 0;
}

struct remote_group_data {
	const char *name;
	struct string_list *list;
};

static int get_remote_group(const char *key, const char *value, void *priv)
{
	struct remote_group_data *g = priv;

	if (starts_with(key, "remotes.") &&
			!strcmp(key + 8, g->name)) {
		/* split list by white space */
		int space = strcspn(value, " \t\n");
		while (*value) {
			if (space > 1) {
				string_list_append(g->list,
						   xstrndup(value, space));
			}
			value += space + (value[space] != '\0');
			space = strcspn(value, " \t\n");
		}
	}

	return 0;
}

static int add_remote_or_group(const char *name, struct string_list *list)
{
	int prev_nr = list->nr;
	struct remote_group_data g;
	g.name = name; g.list = list;

	git_config(get_remote_group, &g);
	if (list->nr == prev_nr) {
		struct remote *remote;
		if (!remote_is_configured(name))
			return 0;
		remote = remote_get(name);
		string_list_append(list, remote->name);
	}
	return 1;
}

static void add_options_to_argv(struct argv_array *argv)
{
	if (dry_run)
		argv_array_push(argv, "--dry-run");
	if (prune != -1)
		argv_array_push(argv, prune ? "--prune" : "--no-prune");
	if (update_head_ok)
		argv_array_push(argv, "--update-head-ok");
	if (force)
		argv_array_push(argv, "--force");
	if (keep)
		argv_array_push(argv, "--keep");
	if (recurse_submodules == RECURSE_SUBMODULES_ON)
		argv_array_push(argv, "--recurse-submodules");
	else if (recurse_submodules == RECURSE_SUBMODULES_ON_DEMAND)
		argv_array_push(argv, "--recurse-submodules=on-demand");
	if (tags == TAGS_SET)
		argv_array_push(argv, "--tags");
	else if (tags == TAGS_UNSET)
		argv_array_push(argv, "--no-tags");
	if (verbosity >= 2)
		argv_array_push(argv, "-v");
	if (verbosity >= 1)
		argv_array_push(argv, "-v");
	else if (verbosity < 0)
		argv_array_push(argv, "-q");

}

static int fetch_multiple(struct string_list *list)
{
	int i, result = 0;
	struct argv_array argv = ARGV_ARRAY_INIT;

	if (!append && !dry_run) {
		int errcode = truncate_fetch_head();
		if (errcode)
			return errcode;
	}

	argv_array_pushl(&argv, "fetch", "--append", NULL);
	add_options_to_argv(&argv);

	for (i = 0; i < list->nr; i++) {
		const char *name = list->items[i].string;
		argv_array_push(&argv, name);
		if (verbosity >= 0)
			printf(_("Fetching %s\n"), name);
		if (run_command_v_opt(argv.argv, RUN_GIT_CMD)) {
			error(_("Could not fetch %s"), name);
			result = 1;
		}
		argv_array_pop(&argv);
	}

	argv_array_clear(&argv);
	return result;
}

static int fetch_one(struct remote *remote, int argc, const char **argv)
{
	int i;
	static const char **refs = NULL;
	struct refspec *refspec;
	int ref_nr = 0;
	int exit_code;

	if (!remote)
		die(_("No remote repository specified.  Please, specify either a URL or a\n"
		    "remote name from which new revisions should be fetched."));

	gtransport = prepare_transport(remote);

	if (prune < 0) {
		/* no command line request */
		if (0 <= gtransport->remote->prune)
			prune = gtransport->remote->prune;
		else if (0 <= fetch_prune_config)
			prune = fetch_prune_config;
		else
			prune = PRUNE_BY_DEFAULT;
	}

	if (argc > 0) {
		int j = 0;
		refs = xcalloc(argc + 1, sizeof(const char *));
		for (i = 0; i < argc; i++) {
			if (!strcmp(argv[i], "tag")) {
				char *ref;
				i++;
				if (i >= argc)
					die(_("You need to specify a tag name."));
				ref = xmalloc(strlen(argv[i]) * 2 + 22);
				strcpy(ref, "refs/tags/");
				strcat(ref, argv[i]);
				strcat(ref, ":refs/tags/");
				strcat(ref, argv[i]);
				refs[j++] = ref;
			} else
				refs[j++] = argv[i];
		}
		refs[j] = NULL;
		ref_nr = j;
	}

	sigchain_push_common(unlock_pack_on_signal);
	atexit(unlock_pack);
	refspec = parse_fetch_refspec(ref_nr, refs);
	exit_code = do_fetch(gtransport, refspec, ref_nr);
	free_refspec(ref_nr, refspec);
	transport_disconnect(gtransport);
	gtransport = NULL;
	return exit_code;
}

int cmd_fetch(int argc, const char **argv, const char *prefix)
{
	int i;
	struct string_list list = STRING_LIST_INIT_NODUP;
	struct remote *remote;
	int result = 0;
	static const char *argv_gc_auto[] = {
		"gc", "--auto", NULL,
	};

	packet_trace_identity("fetch");

	/* Record the command line for the reflog */
	strbuf_addstr(&default_rla, "fetch");
	for (i = 1; i < argc; i++)
		strbuf_addf(&default_rla, " %s", argv[i]);

	git_config(git_fetch_config, NULL);

	argc = parse_options(argc, argv, prefix,
			     builtin_fetch_options, builtin_fetch_usage, 0);

	if (unshallow) {
		if (depth)
			die(_("--depth and --unshallow cannot be used together"));
		else if (!is_repository_shallow())
			die(_("--unshallow on a complete repository does not make sense"));
		else {
			static char inf_depth[12];
			sprintf(inf_depth, "%d", INFINITE_DEPTH);
			depth = inf_depth;
		}
	}

	if (recurse_submodules != RECURSE_SUBMODULES_OFF) {
		if (recurse_submodules_default) {
			int arg = parse_fetch_recurse_submodules_arg("--recurse-submodules-default", recurse_submodules_default);
			set_config_fetch_recurse_submodules(arg);
		}
		gitmodules_config();
		git_config(submodule_config, NULL);
	}

	if (all) {
		if (argc == 1)
			die(_("fetch --all does not take a repository argument"));
		else if (argc > 1)
			die(_("fetch --all does not make sense with refspecs"));
		(void) for_each_remote(get_one_remote_for_fetch, &list);
		result = fetch_multiple(&list);
	} else if (argc == 0) {
		/* No arguments -- use default remote */
		remote = remote_get(NULL);
		result = fetch_one(remote, argc, argv);
	} else if (multiple) {
		/* All arguments are assumed to be remotes or groups */
		for (i = 0; i < argc; i++)
			if (!add_remote_or_group(argv[i], &list))
				die(_("No such remote or remote group: %s"), argv[i]);
		result = fetch_multiple(&list);
	} else {
		/* Single remote or group */
		(void) add_remote_or_group(argv[0], &list);
		if (list.nr > 1) {
			/* More than one remote */
			if (argc > 1)
				die(_("Fetching a group and specifying refspecs does not make sense"));
			result = fetch_multiple(&list);
		} else {
			/* Zero or one remotes */
			remote = remote_get(argv[0]);
			result = fetch_one(remote, argc-1, argv+1);
		}
	}

	if (!result && (recurse_submodules != RECURSE_SUBMODULES_OFF)) {
		struct argv_array options = ARGV_ARRAY_INIT;

		add_options_to_argv(&options);
		result = fetch_populated_submodules(&options,
						    submodule_prefix,
						    recurse_submodules,
						    verbosity < 0);
		argv_array_clear(&options);
	}

	/* All names were strdup()ed or strndup()ed */
	list.strdup_strings = 1;
	string_list_clear(&list, 0);

	run_command_v_opt(argv_gc_auto, RUN_GIT_CMD);

	return result;
}<|MERGE_RESOLUTION|>--- conflicted
+++ resolved
@@ -192,7 +192,7 @@
 
 	for_each_ref(add_existing, &existing_refs);
 	for (ref = transport_get_remote_refs(transport); ref; ref = ref->next) {
-		if (prefixcmp(ref->name, "refs/tags/"))
+		if (!starts_with(ref->name, "refs/tags/"))
 			continue;
 
 		/*
@@ -201,7 +201,7 @@
 		 * to fetch then we can mark the ref entry in the list
 		 * as one to ignore by setting util to NULL.
 		 */
-		if (!suffixcmp(ref->name, "^{}")) {
+		if (ends_with(ref->name, "^{}")) {
 			if (item && !has_sha1_file(ref->old_sha1) &&
 			    !will_fetch(head, ref->old_sha1) &&
 			    !has_sha1_file(item->util) &&
@@ -730,109 +730,6 @@
 	return result;
 }
 
-<<<<<<< HEAD
-=======
-static int add_existing(const char *refname, const unsigned char *sha1,
-			int flag, void *cbdata)
-{
-	struct string_list *list = (struct string_list *)cbdata;
-	struct string_list_item *item = string_list_insert(list, refname);
-	item->util = xmalloc(20);
-	hashcpy(item->util, sha1);
-	return 0;
-}
-
-static int will_fetch(struct ref **head, const unsigned char *sha1)
-{
-	struct ref *rm = *head;
-	while (rm) {
-		if (!hashcmp(rm->old_sha1, sha1))
-			return 1;
-		rm = rm->next;
-	}
-	return 0;
-}
-
-static void find_non_local_tags(struct transport *transport,
-			struct ref **head,
-			struct ref ***tail)
-{
-	struct string_list existing_refs = STRING_LIST_INIT_DUP;
-	struct string_list remote_refs = STRING_LIST_INIT_NODUP;
-	const struct ref *ref;
-	struct string_list_item *item = NULL;
-
-	for_each_ref(add_existing, &existing_refs);
-	for (ref = transport_get_remote_refs(transport); ref; ref = ref->next) {
-		if (!starts_with(ref->name, "refs/tags/"))
-			continue;
-
-		/*
-		 * The peeled ref always follows the matching base
-		 * ref, so if we see a peeled ref that we don't want
-		 * to fetch then we can mark the ref entry in the list
-		 * as one to ignore by setting util to NULL.
-		 */
-		if (ends_with(ref->name, "^{}")) {
-			if (item && !has_sha1_file(ref->old_sha1) &&
-			    !will_fetch(head, ref->old_sha1) &&
-			    !has_sha1_file(item->util) &&
-			    !will_fetch(head, item->util))
-				item->util = NULL;
-			item = NULL;
-			continue;
-		}
-
-		/*
-		 * If item is non-NULL here, then we previously saw a
-		 * ref not followed by a peeled reference, so we need
-		 * to check if it is a lightweight tag that we want to
-		 * fetch.
-		 */
-		if (item && !has_sha1_file(item->util) &&
-		    !will_fetch(head, item->util))
-			item->util = NULL;
-
-		item = NULL;
-
-		/* skip duplicates and refs that we already have */
-		if (string_list_has_string(&remote_refs, ref->name) ||
-		    string_list_has_string(&existing_refs, ref->name))
-			continue;
-
-		item = string_list_insert(&remote_refs, ref->name);
-		item->util = (void *)ref->old_sha1;
-	}
-	string_list_clear(&existing_refs, 1);
-
-	/*
-	 * We may have a final lightweight tag that needs to be
-	 * checked to see if it needs fetching.
-	 */
-	if (item && !has_sha1_file(item->util) &&
-	    !will_fetch(head, item->util))
-		item->util = NULL;
-
-	/*
-	 * For all the tags in the remote_refs string list,
-	 * add them to the list of refs to be fetched
-	 */
-	for_each_string_list_item(item, &remote_refs) {
-		/* Unless we have already decided to ignore this item... */
-		if (item->util)
-		{
-			struct ref *rm = alloc_ref(item->string);
-			rm->peer_ref = alloc_ref(item->string);
-			hashcpy(rm->old_sha1, item->util);
-			**tail = rm;
-			*tail = &rm->next;
-		}
-	}
-
-	string_list_clear(&remote_refs, 0);
-}
-
->>>>>>> 59556548
 static void check_not_current_branch(struct ref *ref_map)
 {
 	struct branch *current_branch = branch_get(NULL);
