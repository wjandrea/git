#include "builtin.h"
#include "cache.h"
#include "config.h"
#include "dir.h"
#include "parse-options.h"
#include "run-command.h"
#include "sigchain.h"
#include "strbuf.h"
#include "string-list.h"
#include "strvec.h"
#include "midx.h"
#include "packfile.h"
#include "prune-packed.h"
#include "object-store.h"
#include "promisor-remote.h"
#include "shallow.h"
#include "pack.h"
#include "pack-bitmap.h"
#include "refs.h"

#define ALL_INTO_ONE 1
#define LOOSEN_UNREACHABLE 2
#define PACK_CRUFT 4

#define DELETE_PACK 1
#define CRUFT_PACK 2

static int pack_everything;
static int delta_base_offset = 1;
static int pack_kept_objects = -1;
static int write_bitmaps = -1;
static int use_delta_islands;
static int run_update_server_info = 1;
static char *packdir, *packtmp_name, *packtmp;

static const char *const git_repack_usage[] = {
	N_("git repack [<options>]"),
	NULL
};

static const char incremental_bitmap_conflict_error[] = N_(
"Incremental repacks are incompatible with bitmap indexes.  Use\n"
"--no-write-bitmap-index or disable the pack.writeBitmaps configuration."
);

struct pack_objects_args {
	const char *window;
	const char *window_memory;
	const char *depth;
	const char *threads;
	const char *max_pack_size;
	int no_reuse_delta;
	int no_reuse_object;
	int quiet;
	int local;
};

static int repack_config(const char *var, const char *value, void *cb)
{
	struct pack_objects_args *cruft_po_args = cb;
	if (!strcmp(var, "repack.usedeltabaseoffset")) {
		delta_base_offset = git_config_bool(var, value);
		return 0;
	}
	if (!strcmp(var, "repack.packkeptobjects")) {
		pack_kept_objects = git_config_bool(var, value);
		return 0;
	}
	if (!strcmp(var, "repack.writebitmaps") ||
	    !strcmp(var, "pack.writebitmaps")) {
		write_bitmaps = git_config_bool(var, value);
		return 0;
	}
	if (!strcmp(var, "repack.usedeltaislands")) {
		use_delta_islands = git_config_bool(var, value);
		return 0;
	}
	if (strcmp(var, "repack.updateserverinfo") == 0) {
		run_update_server_info = git_config_bool(var, value);
		return 0;
	}
	if (!strcmp(var, "repack.cruftwindow"))
		return git_config_string(&cruft_po_args->window, var, value);
	if (!strcmp(var, "repack.cruftwindowmemory"))
		return git_config_string(&cruft_po_args->window_memory, var, value);
	if (!strcmp(var, "repack.cruftdepth"))
		return git_config_string(&cruft_po_args->depth, var, value);
	if (!strcmp(var, "repack.cruftthreads"))
		return git_config_string(&cruft_po_args->threads, var, value);
	return git_default_config(var, value, cb);
}

/*
 * Adds all packs hex strings to either fname_nonkept_list or
 * fname_kept_list based on whether each pack has a corresponding
 * .keep file or not.  Packs without a .keep file are not to be kept
 * if we are going to pack everything into one file.
 */
static void collect_pack_filenames(struct string_list *fname_nonkept_list,
				   struct string_list *fname_kept_list,
				   const struct string_list *extra_keep)
{
	DIR *dir;
	struct dirent *e;
	char *fname;

	if (!(dir = opendir(packdir)))
		return;

	while ((e = readdir(dir)) != NULL) {
		size_t len;
		int i;

		if (!strip_suffix(e->d_name, ".pack", &len))
			continue;

		for (i = 0; i < extra_keep->nr; i++)
			if (!fspathcmp(e->d_name, extra_keep->items[i].string))
				break;

		fname = xmemdupz(e->d_name, len);

		if ((extra_keep->nr > 0 && i < extra_keep->nr) ||
		    (file_exists(mkpath("%s/%s.keep", packdir, fname)))) {
			string_list_append_nodup(fname_kept_list, fname);
		} else {
			struct string_list_item *item;
			item = string_list_append_nodup(fname_nonkept_list,
							fname);
			if (file_exists(mkpath("%s/%s.mtimes", packdir, fname)))
				item->util = (void*)(uintptr_t)CRUFT_PACK;
		}
	}
	closedir(dir);

	string_list_sort(fname_kept_list);
}

static void remove_redundant_pack(const char *dir_name, const char *base_name)
{
	struct strbuf buf = STRBUF_INIT;
	struct multi_pack_index *m = get_local_multi_pack_index(the_repository);
	strbuf_addf(&buf, "%s.pack", base_name);
	if (m && midx_contains_pack(m, buf.buf))
		clear_midx_file(the_repository);
	strbuf_insertf(&buf, 0, "%s/", dir_name);
	unlink_pack_path(buf.buf, 1);
	strbuf_release(&buf);
}

static void prepare_pack_objects(struct child_process *cmd,
				 const struct pack_objects_args *args,
				 const char *out)
{
	strvec_push(&cmd->args, "pack-objects");
	if (args->window)
		strvec_pushf(&cmd->args, "--window=%s", args->window);
	if (args->window_memory)
		strvec_pushf(&cmd->args, "--window-memory=%s", args->window_memory);
	if (args->depth)
		strvec_pushf(&cmd->args, "--depth=%s", args->depth);
	if (args->threads)
		strvec_pushf(&cmd->args, "--threads=%s", args->threads);
	if (args->max_pack_size)
		strvec_pushf(&cmd->args, "--max-pack-size=%s", args->max_pack_size);
	if (args->no_reuse_delta)
		strvec_pushf(&cmd->args, "--no-reuse-delta");
	if (args->no_reuse_object)
		strvec_pushf(&cmd->args, "--no-reuse-object");
	if (args->local)
		strvec_push(&cmd->args,  "--local");
	if (args->quiet)
		strvec_push(&cmd->args,  "--quiet");
	if (delta_base_offset)
		strvec_push(&cmd->args,  "--delta-base-offset");
	strvec_push(&cmd->args, out);
	cmd->git_cmd = 1;
	cmd->out = -1;
}

/*
 * Write oid to the given struct child_process's stdin, starting it first if
 * necessary.
 */
static int write_oid(const struct object_id *oid, struct packed_git *pack,
		     uint32_t pos, void *data)
{
	struct child_process *cmd = data;

	if (cmd->in == -1) {
		if (start_command(cmd))
			die(_("could not start pack-objects to repack promisor objects"));
	}

	xwrite(cmd->in, oid_to_hex(oid), the_hash_algo->hexsz);
	xwrite(cmd->in, "\n", 1);
	return 0;
}

static struct {
	const char *name;
	unsigned optional:1;
} exts[] = {
	{".pack"},
	{".rev", 1},
	{".mtimes", 1},
	{".bitmap", 1},
	{".promisor", 1},
	{".idx"},
};

struct generated_pack_data {
	struct tempfile *tempfiles[ARRAY_SIZE(exts)];
};

static struct generated_pack_data *populate_pack_exts(const char *name)
{
	struct stat statbuf;
	struct strbuf path = STRBUF_INIT;
	struct generated_pack_data *data = xcalloc(1, sizeof(*data));
	int i;

	for (i = 0; i < ARRAY_SIZE(exts); i++) {
		strbuf_reset(&path);
		strbuf_addf(&path, "%s-%s%s", packtmp, name, exts[i].name);

		if (stat(path.buf, &statbuf))
			continue;

		data->tempfiles[i] = register_tempfile(path.buf);
	}

	strbuf_release(&path);
	return data;
}

static void repack_promisor_objects(const struct pack_objects_args *args,
				    struct string_list *names)
{
	struct child_process cmd = CHILD_PROCESS_INIT;
	FILE *out;
	struct strbuf line = STRBUF_INIT;

	prepare_pack_objects(&cmd, args, packtmp);
	cmd.in = -1;

	/*
	 * NEEDSWORK: Giving pack-objects only the OIDs without any ordering
	 * hints may result in suboptimal deltas in the resulting pack. See if
	 * the OIDs can be sent with fake paths such that pack-objects can use a
	 * {type -> existing pack order} ordering when computing deltas instead
	 * of a {type -> size} ordering, which may produce better deltas.
	 */
	for_each_packed_object(write_oid, &cmd,
			       FOR_EACH_OBJECT_PROMISOR_ONLY);

	if (cmd.in == -1) {
		/* No packed objects; cmd was never started */
		child_process_clear(&cmd);
		return;
	}

	close(cmd.in);

	out = xfdopen(cmd.out, "r");
	while (strbuf_getline_lf(&line, out) != EOF) {
		struct string_list_item *item;
		char *promisor_name;

		if (line.len != the_hash_algo->hexsz)
			die(_("repack: Expecting full hex object ID lines only from pack-objects."));
		item = string_list_append(names, line.buf);

		/*
		 * pack-objects creates the .pack and .idx files, but not the
		 * .promisor file. Create the .promisor file, which is empty.
		 *
		 * NEEDSWORK: fetch-pack sometimes generates non-empty
		 * .promisor files containing the ref names and associated
		 * hashes at the point of generation of the corresponding
		 * packfile, but this would not preserve their contents. Maybe
		 * concatenate the contents of all .promisor files instead of
		 * just creating a new empty file.
		 */
		promisor_name = mkpathdup("%s-%s.promisor", packtmp,
					  line.buf);
		write_promisor_file(promisor_name, NULL, 0);

		item->util = populate_pack_exts(item->string);

		free(promisor_name);
	}
	fclose(out);
	if (finish_command(&cmd))
		die(_("could not finish pack-objects to repack promisor objects"));
}

struct pack_geometry {
	struct packed_git **pack;
	uint32_t pack_nr, pack_alloc;
	uint32_t split;
};

static uint32_t geometry_pack_weight(struct packed_git *p)
{
	if (open_pack_index(p))
		die(_("cannot open index for %s"), p->pack_name);
	return p->num_objects;
}

static int geometry_cmp(const void *va, const void *vb)
{
	uint32_t aw = geometry_pack_weight(*(struct packed_git **)va),
		 bw = geometry_pack_weight(*(struct packed_git **)vb);

	if (aw < bw)
		return -1;
	if (aw > bw)
		return 1;
	return 0;
}

static void init_pack_geometry(struct pack_geometry **geometry_p,
			       struct string_list *existing_kept_packs)
{
	struct packed_git *p;
	struct pack_geometry *geometry;
	struct strbuf buf = STRBUF_INIT;

	*geometry_p = xcalloc(1, sizeof(struct pack_geometry));
	geometry = *geometry_p;

	for (p = get_all_packs(the_repository); p; p = p->next) {
		if (!pack_kept_objects) {
			/*
			 * Any pack that has its pack_keep bit set will appear
			 * in existing_kept_packs below, but this saves us from
			 * doing a more expensive check.
			 */
			if (p->pack_keep)
				continue;

			/*
			 * The pack may be kept via the --keep-pack option;
			 * check 'existing_kept_packs' to determine whether to
			 * ignore it.
			 */
			strbuf_reset(&buf);
			strbuf_addstr(&buf, pack_basename(p));
			strbuf_strip_suffix(&buf, ".pack");

			if (string_list_has_string(existing_kept_packs, buf.buf))
				continue;
		}
		if (p->is_cruft)
			continue;

		ALLOC_GROW(geometry->pack,
			   geometry->pack_nr + 1,
			   geometry->pack_alloc);

		geometry->pack[geometry->pack_nr] = p;
		geometry->pack_nr++;
	}

	QSORT(geometry->pack, geometry->pack_nr, geometry_cmp);
	strbuf_release(&buf);
}

static void split_pack_geometry(struct pack_geometry *geometry, int factor)
{
	uint32_t i;
	uint32_t split;
	off_t total_size = 0;

	if (!geometry->pack_nr) {
		geometry->split = geometry->pack_nr;
		return;
	}

	/*
	 * First, count the number of packs (in descending order of size) which
	 * already form a geometric progression.
	 */
	for (i = geometry->pack_nr - 1; i > 0; i--) {
		struct packed_git *ours = geometry->pack[i];
		struct packed_git *prev = geometry->pack[i - 1];

		if (unsigned_mult_overflows(factor, geometry_pack_weight(prev)))
			die(_("pack %s too large to consider in geometric "
			      "progression"),
			    prev->pack_name);

		if (geometry_pack_weight(ours) < factor * geometry_pack_weight(prev))
			break;
	}

	split = i;

	if (split) {
		/*
		 * Move the split one to the right, since the top element in the
		 * last-compared pair can't be in the progression. Only do this
		 * when we split in the middle of the array (otherwise if we got
		 * to the end, then the split is in the right place).
		 */
		split++;
	}

	/*
	 * Then, anything to the left of 'split' must be in a new pack. But,
	 * creating that new pack may cause packs in the heavy half to no longer
	 * form a geometric progression.
	 *
	 * Compute an expected size of the new pack, and then determine how many
	 * packs in the heavy half need to be joined into it (if any) to restore
	 * the geometric progression.
	 */
	for (i = 0; i < split; i++) {
		struct packed_git *p = geometry->pack[i];

		if (unsigned_add_overflows(total_size, geometry_pack_weight(p)))
			die(_("pack %s too large to roll up"), p->pack_name);
		total_size += geometry_pack_weight(p);
	}
	for (i = split; i < geometry->pack_nr; i++) {
		struct packed_git *ours = geometry->pack[i];

		if (unsigned_mult_overflows(factor, total_size))
			die(_("pack %s too large to roll up"), ours->pack_name);

		if (geometry_pack_weight(ours) < factor * total_size) {
			if (unsigned_add_overflows(total_size,
						   geometry_pack_weight(ours)))
				die(_("pack %s too large to roll up"),
				    ours->pack_name);

			split++;
			total_size += geometry_pack_weight(ours);
		} else
			break;
	}

	geometry->split = split;
}

static struct packed_git *get_largest_active_pack(struct pack_geometry *geometry)
{
	if (!geometry) {
		/*
		 * No geometry means either an all-into-one repack (in which
		 * case there is only one pack left and it is the largest) or an
		 * incremental one.
		 *
		 * If repacking incrementally, then we could check the size of
		 * all packs to determine which should be preferred, but leave
		 * this for later.
		 */
		return NULL;
	}
	if (geometry->split == geometry->pack_nr)
		return NULL;
	return geometry->pack[geometry->pack_nr - 1];
}

static void clear_pack_geometry(struct pack_geometry *geometry)
{
	if (!geometry)
		return;

	free(geometry->pack);
	geometry->pack_nr = 0;
	geometry->pack_alloc = 0;
	geometry->split = 0;
}

struct midx_snapshot_ref_data {
	struct tempfile *f;
	struct oidset seen;
	int preferred;
};

static int midx_snapshot_ref_one(const char *refname UNUSED,
				 const struct object_id *oid,
				 int flag UNUSED, void *_data)
{
	struct midx_snapshot_ref_data *data = _data;
	struct object_id peeled;

	if (!peel_iterated_oid(oid, &peeled))
		oid = &peeled;

	if (oidset_insert(&data->seen, oid))
		return 0; /* already seen */

	if (oid_object_info(the_repository, oid, NULL) != OBJ_COMMIT)
		return 0;

	fprintf(data->f->fp, "%s%s\n", data->preferred ? "+" : "",
		oid_to_hex(oid));

	return 0;
}

static void midx_snapshot_refs(struct tempfile *f)
{
	struct midx_snapshot_ref_data data;
	const struct string_list *preferred = bitmap_preferred_tips(the_repository);

	data.f = f;
	data.preferred = 0;
	oidset_init(&data.seen, 0);

	if (!fdopen_tempfile(f, "w"))
		 die(_("could not open tempfile %s for writing"),
		     get_tempfile_path(f));

	if (preferred) {
		struct string_list_item *item;

		data.preferred = 1;
		for_each_string_list_item(item, preferred)
			for_each_ref_in(item->string, midx_snapshot_ref_one, &data);
		data.preferred = 0;
	}

	for_each_ref(midx_snapshot_ref_one, &data);

	if (close_tempfile_gently(f)) {
		int save_errno = errno;
		delete_tempfile(&f);
		errno = save_errno;
		die_errno(_("could not close refs snapshot tempfile"));
	}

	oidset_clear(&data.seen);
}

static void midx_included_packs(struct string_list *include,
				struct string_list *existing_nonkept_packs,
				struct string_list *existing_kept_packs,
				struct string_list *names,
				struct pack_geometry *geometry)
{
	struct string_list_item *item;

	for_each_string_list_item(item, existing_kept_packs)
		string_list_insert(include, xstrfmt("%s.idx", item->string));
	for_each_string_list_item(item, names)
		string_list_insert(include, xstrfmt("pack-%s.idx", item->string));
	if (geometry) {
		struct strbuf buf = STRBUF_INIT;
		uint32_t i;
		for (i = geometry->split; i < geometry->pack_nr; i++) {
			struct packed_git *p = geometry->pack[i];

			strbuf_addstr(&buf, pack_basename(p));
			strbuf_strip_suffix(&buf, ".pack");
			strbuf_addstr(&buf, ".idx");

			string_list_insert(include, strbuf_detach(&buf, NULL));
		}

		for_each_string_list_item(item, existing_nonkept_packs) {
			if (!((uintptr_t)item->util & CRUFT_PACK)) {
				/*
				 * no need to check DELETE_PACK, since we're not
				 * doing an ALL_INTO_ONE repack
				 */
				continue;
			}
			string_list_insert(include, xstrfmt("%s.idx", item->string));
		}
	} else {
		for_each_string_list_item(item, existing_nonkept_packs) {
			if ((uintptr_t)item->util & DELETE_PACK)
				continue;
			string_list_insert(include, xstrfmt("%s.idx", item->string));
		}
	}
}

static int write_midx_included_packs(struct string_list *include,
				     struct pack_geometry *geometry,
				     const char *refs_snapshot,
				     int show_progress, int write_bitmaps)
{
	struct child_process cmd = CHILD_PROCESS_INIT;
	struct string_list_item *item;
	struct packed_git *largest = get_largest_active_pack(geometry);
	FILE *in;
	int ret;

	if (!include->nr)
		return 0;

	cmd.in = -1;
	cmd.git_cmd = 1;

	strvec_push(&cmd.args, "multi-pack-index");
	strvec_pushl(&cmd.args, "write", "--stdin-packs", NULL);

	if (show_progress)
		strvec_push(&cmd.args, "--progress");
	else
		strvec_push(&cmd.args, "--no-progress");

	if (write_bitmaps)
		strvec_push(&cmd.args, "--bitmap");

	if (largest)
		strvec_pushf(&cmd.args, "--preferred-pack=%s",
			     pack_basename(largest));

	if (refs_snapshot)
		strvec_pushf(&cmd.args, "--refs-snapshot=%s", refs_snapshot);

	ret = start_command(&cmd);
	if (ret)
		return ret;

	in = xfdopen(cmd.in, "w");
	for_each_string_list_item(item, include)
		fprintf(in, "%s\n", item->string);
	fclose(in);

	return finish_command(&cmd);
}

static void remove_redundant_bitmaps(struct string_list *include,
				     const char *packdir)
{
	struct strbuf path = STRBUF_INIT;
	struct string_list_item *item;
	size_t packdir_len;

	strbuf_addstr(&path, packdir);
	strbuf_addch(&path, '/');
	packdir_len = path.len;

	/*
	 * Remove any pack bitmaps corresponding to packs which are now
	 * included in the MIDX.
	 */
	for_each_string_list_item(item, include) {
		strbuf_addstr(&path, item->string);
		strbuf_strip_suffix(&path, ".idx");
		strbuf_addstr(&path, ".bitmap");

		if (unlink(path.buf) && errno != ENOENT)
			warning_errno(_("could not remove stale bitmap: %s"),
				      path.buf);

		strbuf_setlen(&path, packdir_len);
	}
	strbuf_release(&path);
}

static int write_cruft_pack(const struct pack_objects_args *args,
			    const char *destination,
			    const char *pack_prefix,
			    const char *cruft_expiration,
			    struct string_list *names,
			    struct string_list *existing_packs,
			    struct string_list *existing_kept_packs)
{
	struct child_process cmd = CHILD_PROCESS_INIT;
	struct strbuf line = STRBUF_INIT;
	struct string_list_item *item;
	FILE *in, *out;
	int ret;
	const char *scratch;
	int local = skip_prefix(destination, packdir, &scratch);

	prepare_pack_objects(&cmd, args, destination);

	strvec_push(&cmd.args, "--cruft");
	if (cruft_expiration)
		strvec_pushf(&cmd.args, "--cruft-expiration=%s",
			     cruft_expiration);

	strvec_push(&cmd.args, "--honor-pack-keep");
	strvec_push(&cmd.args, "--non-empty");
	strvec_push(&cmd.args, "--max-pack-size=0");

	cmd.in = -1;

	ret = start_command(&cmd);
	if (ret)
		return ret;

	/*
	 * names has a confusing double use: it both provides the list
	 * of just-written new packs, and accepts the name of the cruft
	 * pack we are writing.
	 *
	 * By the time it is read here, it contains only the pack(s)
	 * that were just written, which is exactly the set of packs we
	 * want to consider kept.
	 *
	 * If `--expire-to` is given, the double-use served by `names`
	 * ensures that the pack written to `--expire-to` excludes any
	 * objects contained in the cruft pack.
	 */
	in = xfdopen(cmd.in, "w");
	for_each_string_list_item(item, names)
		fprintf(in, "%s-%s.pack\n", pack_prefix, item->string);
	for_each_string_list_item(item, existing_packs)
		fprintf(in, "-%s.pack\n", item->string);
	for_each_string_list_item(item, existing_kept_packs)
		fprintf(in, "%s.pack\n", item->string);
	fclose(in);

	out = xfdopen(cmd.out, "r");
	while (strbuf_getline_lf(&line, out) != EOF) {
		struct string_list_item *item;

		if (line.len != the_hash_algo->hexsz)
			die(_("repack: Expecting full hex object ID lines only "
			      "from pack-objects."));
<<<<<<< HEAD

		item = string_list_append(names, line.buf);
		item->util = populate_pack_exts(line.buf);
=======
		/*
		 * avoid putting packs written outside of the repository in the
		 * list of names
		 */
		if (local)
			string_list_append(names, line.buf);
>>>>>>> 91badeba
	}
	fclose(out);

	strbuf_release(&line);

	return finish_command(&cmd);
}

int cmd_repack(int argc, const char **argv, const char *prefix)
{
	struct child_process cmd = CHILD_PROCESS_INIT;
	struct string_list_item *item;
	struct string_list names = STRING_LIST_INIT_DUP;
	struct string_list existing_nonkept_packs = STRING_LIST_INIT_DUP;
	struct string_list existing_kept_packs = STRING_LIST_INIT_DUP;
	struct pack_geometry *geometry = NULL;
	struct strbuf line = STRBUF_INIT;
	struct tempfile *refs_snapshot = NULL;
	int i, ext, ret;
	FILE *out;
	int show_progress;

	/* variables to be filled by option parsing */
	int delete_redundant = 0;
	const char *unpack_unreachable = NULL;
	int keep_unreachable = 0;
	struct string_list keep_pack_list = STRING_LIST_INIT_NODUP;
	struct pack_objects_args po_args = {NULL};
	struct pack_objects_args cruft_po_args = {NULL};
	int geometric_factor = 0;
	int write_midx = 0;
	const char *cruft_expiration = NULL;
	const char *expire_to = NULL;

	struct option builtin_repack_options[] = {
		OPT_BIT('a', NULL, &pack_everything,
				N_("pack everything in a single pack"), ALL_INTO_ONE),
		OPT_BIT('A', NULL, &pack_everything,
				N_("same as -a, and turn unreachable objects loose"),
				   LOOSEN_UNREACHABLE | ALL_INTO_ONE),
		OPT_BIT(0, "cruft", &pack_everything,
				N_("same as -a, pack unreachable cruft objects separately"),
				   PACK_CRUFT),
		OPT_STRING(0, "cruft-expiration", &cruft_expiration, N_("approxidate"),
				N_("with -C, expire objects older than this")),
		OPT_BOOL('d', NULL, &delete_redundant,
				N_("remove redundant packs, and run git-prune-packed")),
		OPT_BOOL('f', NULL, &po_args.no_reuse_delta,
				N_("pass --no-reuse-delta to git-pack-objects")),
		OPT_BOOL('F', NULL, &po_args.no_reuse_object,
				N_("pass --no-reuse-object to git-pack-objects")),
		OPT_NEGBIT('n', NULL, &run_update_server_info,
				N_("do not run git-update-server-info"), 1),
		OPT__QUIET(&po_args.quiet, N_("be quiet")),
		OPT_BOOL('l', "local", &po_args.local,
				N_("pass --local to git-pack-objects")),
		OPT_BOOL('b', "write-bitmap-index", &write_bitmaps,
				N_("write bitmap index")),
		OPT_BOOL('i', "delta-islands", &use_delta_islands,
				N_("pass --delta-islands to git-pack-objects")),
		OPT_STRING(0, "unpack-unreachable", &unpack_unreachable, N_("approxidate"),
				N_("with -A, do not loosen objects older than this")),
		OPT_BOOL('k', "keep-unreachable", &keep_unreachable,
				N_("with -a, repack unreachable objects")),
		OPT_STRING(0, "window", &po_args.window, N_("n"),
				N_("size of the window used for delta compression")),
		OPT_STRING(0, "window-memory", &po_args.window_memory, N_("bytes"),
				N_("same as the above, but limit memory size instead of entries count")),
		OPT_STRING(0, "depth", &po_args.depth, N_("n"),
				N_("limits the maximum delta depth")),
		OPT_STRING(0, "threads", &po_args.threads, N_("n"),
				N_("limits the maximum number of threads")),
		OPT_STRING(0, "max-pack-size", &po_args.max_pack_size, N_("bytes"),
				N_("maximum size of each packfile")),
		OPT_BOOL(0, "pack-kept-objects", &pack_kept_objects,
				N_("repack objects in packs marked with .keep")),
		OPT_STRING_LIST(0, "keep-pack", &keep_pack_list, N_("name"),
				N_("do not repack this pack")),
		OPT_INTEGER('g', "geometric", &geometric_factor,
			    N_("find a geometric progression with factor <N>")),
		OPT_BOOL('m', "write-midx", &write_midx,
			   N_("write a multi-pack index of the resulting packs")),
		OPT_STRING(0, "expire-to", &expire_to, N_("dir"),
			   N_("pack prefix to store a pack containing pruned objects")),
		OPT_END()
	};

	git_config(repack_config, &cruft_po_args);

	argc = parse_options(argc, argv, prefix, builtin_repack_options,
				git_repack_usage, 0);

	if (delete_redundant && repository_format_precious_objects)
		die(_("cannot delete packs in a precious-objects repo"));

	if (keep_unreachable &&
	    (unpack_unreachable || (pack_everything & LOOSEN_UNREACHABLE)))
		die(_("options '%s' and '%s' cannot be used together"), "--keep-unreachable", "-A");

	if (pack_everything & PACK_CRUFT) {
		pack_everything |= ALL_INTO_ONE;

		if (unpack_unreachable || (pack_everything & LOOSEN_UNREACHABLE))
			die(_("options '%s' and '%s' cannot be used together"), "--cruft", "-A");
		if (keep_unreachable)
			die(_("options '%s' and '%s' cannot be used together"), "--cruft", "-k");
	}

	if (write_bitmaps < 0) {
		if (!write_midx &&
		    (!(pack_everything & ALL_INTO_ONE) || !is_bare_repository()))
			write_bitmaps = 0;
	} else if (write_bitmaps &&
		   git_env_bool(GIT_TEST_MULTI_PACK_INDEX, 0) &&
		   git_env_bool(GIT_TEST_MULTI_PACK_INDEX_WRITE_BITMAP, 0)) {
		write_bitmaps = 0;
	}
	if (pack_kept_objects < 0)
		pack_kept_objects = write_bitmaps > 0 && !write_midx;

	if (write_bitmaps && !(pack_everything & ALL_INTO_ONE) && !write_midx)
		die(_(incremental_bitmap_conflict_error));

	if (write_midx && write_bitmaps) {
		struct strbuf path = STRBUF_INIT;

		strbuf_addf(&path, "%s/%s_XXXXXX", get_object_directory(),
			    "bitmap-ref-tips");

		refs_snapshot = xmks_tempfile(path.buf);
		midx_snapshot_refs(refs_snapshot);

		strbuf_release(&path);
	}

	packdir = mkpathdup("%s/pack", get_object_directory());
	packtmp_name = xstrfmt(".tmp-%d-pack", (int)getpid());
	packtmp = mkpathdup("%s/%s", packdir, packtmp_name);

	collect_pack_filenames(&existing_nonkept_packs, &existing_kept_packs,
			       &keep_pack_list);

	if (geometric_factor) {
		if (pack_everything)
			die(_("options '%s' and '%s' cannot be used together"), "--geometric", "-A/-a");
		init_pack_geometry(&geometry, &existing_kept_packs);
		split_pack_geometry(geometry, geometric_factor);
	}

<<<<<<< HEAD
	prepare_pack_objects(&cmd, &po_args);
=======
	sigchain_push_common(remove_pack_on_signal);

	prepare_pack_objects(&cmd, &po_args, packtmp);
>>>>>>> 91badeba

	show_progress = !po_args.quiet && isatty(2);

	strvec_push(&cmd.args, "--keep-true-parents");
	if (!pack_kept_objects)
		strvec_push(&cmd.args, "--honor-pack-keep");
	for (i = 0; i < keep_pack_list.nr; i++)
		strvec_pushf(&cmd.args, "--keep-pack=%s",
			     keep_pack_list.items[i].string);
	strvec_push(&cmd.args, "--non-empty");
	if (!geometry) {
		/*
		 * We need to grab all reachable objects, including those that
		 * are reachable from reflogs and the index.
		 *
		 * When repacking into a geometric progression of packs,
		 * however, we ask 'git pack-objects --stdin-packs', and it is
		 * not about packing objects based on reachability but about
		 * repacking all the objects in specified packs and loose ones
		 * (indeed, --stdin-packs is incompatible with these options).
		 */
		strvec_push(&cmd.args, "--all");
		strvec_push(&cmd.args, "--reflog");
		strvec_push(&cmd.args, "--indexed-objects");
	}
	if (has_promisor_remote())
		strvec_push(&cmd.args, "--exclude-promisor-objects");
	if (!write_midx) {
		if (write_bitmaps > 0)
			strvec_push(&cmd.args, "--write-bitmap-index");
		else if (write_bitmaps < 0)
			strvec_push(&cmd.args, "--write-bitmap-index-quiet");
	}
	if (use_delta_islands)
		strvec_push(&cmd.args, "--delta-islands");

	if (pack_everything & ALL_INTO_ONE) {
		repack_promisor_objects(&po_args, &names);

		if (existing_nonkept_packs.nr && delete_redundant &&
		    !(pack_everything & PACK_CRUFT)) {
			for_each_string_list_item(item, &names) {
				strvec_pushf(&cmd.args, "--keep-pack=%s-%s.pack",
					     packtmp_name, item->string);
			}
			if (unpack_unreachable) {
				strvec_pushf(&cmd.args,
					     "--unpack-unreachable=%s",
					     unpack_unreachable);
			} else if (pack_everything & LOOSEN_UNREACHABLE) {
				strvec_push(&cmd.args,
					    "--unpack-unreachable");
			} else if (keep_unreachable) {
				strvec_push(&cmd.args, "--keep-unreachable");
				strvec_push(&cmd.args, "--pack-loose-unreachable");
			}
		}
	} else if (geometry) {
		strvec_push(&cmd.args, "--stdin-packs");
		strvec_push(&cmd.args, "--unpacked");
	} else {
		strvec_push(&cmd.args, "--unpacked");
		strvec_push(&cmd.args, "--incremental");
	}

	if (geometry)
		cmd.in = -1;
	else
		cmd.no_stdin = 1;

	ret = start_command(&cmd);
	if (ret)
		return ret;

	if (geometry) {
		FILE *in = xfdopen(cmd.in, "w");
		/*
		 * The resulting pack should contain all objects in packs that
		 * are going to be rolled up, but exclude objects in packs which
		 * are being left alone.
		 */
		for (i = 0; i < geometry->split; i++)
			fprintf(in, "%s\n", pack_basename(geometry->pack[i]));
		for (i = geometry->split; i < geometry->pack_nr; i++)
			fprintf(in, "^%s\n", pack_basename(geometry->pack[i]));
		fclose(in);
	}

	out = xfdopen(cmd.out, "r");
	while (strbuf_getline_lf(&line, out) != EOF) {
		struct string_list_item *item;

		if (line.len != the_hash_algo->hexsz)
			die(_("repack: Expecting full hex object ID lines only from pack-objects."));
		item = string_list_append(&names, line.buf);
		item->util = populate_pack_exts(item->string);
	}
	fclose(out);
	ret = finish_command(&cmd);
	if (ret)
		return ret;

	if (!names.nr && !po_args.quiet)
		printf_ln(_("Nothing new to pack."));

	if (pack_everything & PACK_CRUFT) {
		const char *pack_prefix;
		if (!skip_prefix(packtmp, packdir, &pack_prefix))
			die(_("pack prefix %s does not begin with objdir %s"),
			    packtmp, packdir);
		if (*pack_prefix == '/')
			pack_prefix++;

		if (!cruft_po_args.window)
			cruft_po_args.window = po_args.window;
		if (!cruft_po_args.window_memory)
			cruft_po_args.window_memory = po_args.window_memory;
		if (!cruft_po_args.depth)
			cruft_po_args.depth = po_args.depth;
		if (!cruft_po_args.threads)
			cruft_po_args.threads = po_args.threads;

		cruft_po_args.local = po_args.local;
		cruft_po_args.quiet = po_args.quiet;

		ret = write_cruft_pack(&cruft_po_args, packtmp, pack_prefix,
				       cruft_expiration, &names,
				       &existing_nonkept_packs,
				       &existing_kept_packs);
		if (ret)
			return ret;

		if (delete_redundant && expire_to) {
			/*
			 * If `--expire-to` is given with `-d`, it's possible
			 * that we're about to prune some objects. With cruft
			 * packs, pruning is implicit: any objects from existing
			 * packs that weren't picked up by new packs are removed
			 * when their packs are deleted.
			 *
			 * Generate an additional cruft pack, with one twist:
			 * `names` now includes the name of the cruft pack
			 * written in the previous step. So the contents of
			 * _this_ cruft pack exclude everything contained in the
			 * existing cruft pack (that is, all of the unreachable
			 * objects which are no older than
			 * `--cruft-expiration`).
			 *
			 * To make this work, cruft_expiration must become NULL
			 * so that this cruft pack doesn't actually prune any
			 * objects. If it were non-NULL, this call would always
			 * generate an empty pack (since every object not in the
			 * cruft pack generated above will have an mtime older
			 * than the expiration).
			 */
			ret = write_cruft_pack(&cruft_po_args, expire_to,
					       pack_prefix,
					       NULL,
					       &names,
					       &existing_nonkept_packs,
					       &existing_kept_packs);
			if (ret)
				return ret;
		}
	}

	string_list_sort(&names);

	close_object_store(the_repository->objects);

	/*
	 * Ok we have prepared all new packfiles.
	 */
	for_each_string_list_item(item, &names) {
		struct generated_pack_data *data = item->util;

		for (ext = 0; ext < ARRAY_SIZE(exts); ext++) {
			char *fname;

			fname = mkpathdup("%s/pack-%s%s",
					packdir, item->string, exts[ext].name);

			if (data->tempfiles[ext]) {
				const char *fname_old = get_tempfile_path(data->tempfiles[ext]);
				struct stat statbuffer;

				if (!stat(fname_old, &statbuffer)) {
					statbuffer.st_mode &= ~(S_IWUSR | S_IWGRP | S_IWOTH);
					chmod(fname_old, statbuffer.st_mode);
				}

				if (rename_tempfile(&data->tempfiles[ext], fname))
					die_errno(_("renaming pack to '%s' failed"), fname);
			} else if (!exts[ext].optional)
				die(_("pack-objects did not write a '%s' file for pack %s-%s"),
				    exts[ext].name, packtmp, item->string);
			else if (unlink(fname) < 0 && errno != ENOENT)
				die_errno(_("could not unlink: %s"), fname);

			free(fname);
		}
	}
	/* End of pack replacement. */

	if (delete_redundant && pack_everything & ALL_INTO_ONE) {
		const int hexsz = the_hash_algo->hexsz;
		for_each_string_list_item(item, &existing_nonkept_packs) {
			char *sha1;
			size_t len = strlen(item->string);
			if (len < hexsz)
				continue;
			sha1 = item->string + len - hexsz;
			/*
			 * Mark this pack for deletion, which ensures that this
			 * pack won't be included in a MIDX (if `--write-midx`
			 * was given) and that we will actually delete this pack
			 * (if `-d` was given).
			 */
			if (!string_list_has_string(&names, sha1))
				item->util = (void*)(uintptr_t)((size_t)item->util | DELETE_PACK);
		}
	}

	if (write_midx) {
		struct string_list include = STRING_LIST_INIT_NODUP;
		midx_included_packs(&include, &existing_nonkept_packs,
				    &existing_kept_packs, &names, geometry);

		ret = write_midx_included_packs(&include, geometry,
						refs_snapshot ? get_tempfile_path(refs_snapshot) : NULL,
						show_progress, write_bitmaps > 0);

		if (!ret && write_bitmaps)
			remove_redundant_bitmaps(&include, packdir);

		string_list_clear(&include, 0);

		if (ret)
			return ret;
	}

	reprepare_packed_git(the_repository);

	if (delete_redundant) {
		int opts = 0;
		for_each_string_list_item(item, &existing_nonkept_packs) {
			if (!((uintptr_t)item->util & DELETE_PACK))
				continue;
			remove_redundant_pack(packdir, item->string);
		}

		if (geometry) {
			struct strbuf buf = STRBUF_INIT;

			uint32_t i;
			for (i = 0; i < geometry->split; i++) {
				struct packed_git *p = geometry->pack[i];
				if (string_list_has_string(&names,
							   hash_to_hex(p->hash)))
					continue;

				strbuf_reset(&buf);
				strbuf_addstr(&buf, pack_basename(p));
				strbuf_strip_suffix(&buf, ".pack");

				if ((p->pack_keep) ||
				    (string_list_has_string(&existing_kept_packs,
							    buf.buf)))
					continue;

				remove_redundant_pack(packdir, buf.buf);
			}
			strbuf_release(&buf);
		}
		if (show_progress)
			opts |= PRUNE_PACKED_VERBOSE;
		prune_packed_objects(opts);

		if (!keep_unreachable &&
		    (!(pack_everything & LOOSEN_UNREACHABLE) ||
		     unpack_unreachable) &&
		    is_repository_shallow(the_repository))
			prune_shallow(PRUNE_QUICK);
	}

	if (run_update_server_info)
		update_server_info(0);

	if (git_env_bool(GIT_TEST_MULTI_PACK_INDEX, 0)) {
		unsigned flags = 0;
		if (git_env_bool(GIT_TEST_MULTI_PACK_INDEX_WRITE_BITMAP, 0))
			flags |= MIDX_WRITE_BITMAP | MIDX_WRITE_REV_INDEX;
		write_midx_file(get_object_directory(), NULL, NULL, flags);
	}

	string_list_clear(&names, 1);
	string_list_clear(&existing_nonkept_packs, 0);
	string_list_clear(&existing_kept_packs, 0);
	clear_pack_geometry(geometry);
	strbuf_release(&line);

	return 0;
}<|MERGE_RESOLUTION|>--- conflicted
+++ resolved
@@ -718,18 +718,14 @@
 		if (line.len != the_hash_algo->hexsz)
 			die(_("repack: Expecting full hex object ID lines only "
 			      "from pack-objects."));
-<<<<<<< HEAD
-
-		item = string_list_append(names, line.buf);
-		item->util = populate_pack_exts(line.buf);
-=======
 		/*
 		 * avoid putting packs written outside of the repository in the
 		 * list of names
 		 */
-		if (local)
-			string_list_append(names, line.buf);
->>>>>>> 91badeba
+		if (local) {
+			item = string_list_append(names, line.buf);
+			item->util = populate_pack_exts(line.buf);
+		}
 	}
 	fclose(out);
 
@@ -879,13 +875,7 @@
 		split_pack_geometry(geometry, geometric_factor);
 	}
 
-<<<<<<< HEAD
-	prepare_pack_objects(&cmd, &po_args);
-=======
-	sigchain_push_common(remove_pack_on_signal);
-
 	prepare_pack_objects(&cmd, &po_args, packtmp);
->>>>>>> 91badeba
 
 	show_progress = !po_args.quiet && isatty(2);
 
