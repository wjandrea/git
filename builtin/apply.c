--- conflicted
+++ resolved
@@ -4305,13 +4305,9 @@
 		OPT_BOOLEAN(0, "cached", &cached,
 			N_("apply a patch without touching the working tree")),
 		OPT_BOOLEAN(0, "apply", &force_apply,
-<<<<<<< HEAD
 			N_("also apply the patch (use with --stat/--summary/--check)")),
-=======
-			"also apply the patch (use with --stat/--summary/--check)"),
 		OPT_BOOL('3', "3way", &threeway,
-			 "attempt three-way merge if a patch does not apply"),
->>>>>>> fdac5089
+			 N_( "attempt three-way merge if a patch does not apply")),
 		OPT_FILENAME(0, "build-fake-ancestor", &fake_ancestor,
 			N_("build a temporary index based on embedded index information")),
 		{ OPTION_CALLBACK, 'z', NULL, NULL, NULL,
