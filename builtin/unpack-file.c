#include "builtin.h"
#include "config.h"
#include "hex.h"
<<<<<<< HEAD
=======
#include "object-name.h"
>>>>>>> 331b094e
#include "object-store.h"
#include "wrapper.h"

static char *create_temp_file(struct object_id *oid)
{
	static char path[50];
	void *buf;
	enum object_type type;
	unsigned long size;
	int fd;

	buf = repo_read_object_file(the_repository, oid, &type, &size);
	if (!buf || type != OBJ_BLOB)
		die("unable to read blob object %s", oid_to_hex(oid));

	xsnprintf(path, sizeof(path), ".merge_file_XXXXXX");
	fd = xmkstemp(path);
	if (write_in_full(fd, buf, size) < 0)
		die_errno("unable to write temp-file");
	close(fd);
	free(buf);
	return path;
}

int cmd_unpack_file(int argc, const char **argv, const char *prefix UNUSED)
{
	struct object_id oid;

	if (argc != 2 || !strcmp(argv[1], "-h"))
		usage("git unpack-file <blob>");
	if (repo_get_oid(the_repository, argv[1], &oid))
		die("Not a valid object name %s", argv[1]);

	git_config(git_default_config, NULL);

	puts(create_temp_file(&oid));
	return 0;
}<|MERGE_RESOLUTION|>--- conflicted
+++ resolved
@@ -1,10 +1,7 @@
 #include "builtin.h"
 #include "config.h"
 #include "hex.h"
-<<<<<<< HEAD
-=======
 #include "object-name.h"
->>>>>>> 331b094e
 #include "object-store.h"
 #include "wrapper.h"
 
