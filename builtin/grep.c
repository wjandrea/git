/*
 * Builtin "git grep"
 *
 * Copyright (c) 2006 Junio C Hamano
 */
#include "cache.h"
#include "alloc.h"
#include "gettext.h"
#include "hex.h"
#include "repository.h"
#include "config.h"
#include "blob.h"
#include "tree.h"
#include "commit.h"
#include "tag.h"
#include "tree-walk.h"
#include "builtin.h"
#include "parse-options.h"
#include "string-list.h"
#include "run-command.h"
#include "userdiff.h"
#include "grep.h"
#include "quote.h"
#include "dir.h"
#include "pathspec.h"
#include "setup.h"
#include "submodule.h"
#include "submodule-config.h"
#include "object-file.h"
#include "object-name.h"
#include "object-store.h"
#include "packfile.h"
<<<<<<< HEAD
=======
#include "pager.h"
>>>>>>> 331b094e
#include "write-or-die.h"

static const char *grep_prefix;

static char const * const grep_usage[] = {
	N_("git grep [<options>] [-e] <pattern> [<rev>...] [[--] <path>...]"),
	NULL
};

static int recurse_submodules;

static int num_threads;

static pthread_t *threads;

/* We use one producer thread and THREADS consumer
 * threads. The producer adds struct work_items to 'todo' and the
 * consumers pick work items from the same array.
 */
struct work_item {
	struct grep_source source;
	char done;
	struct strbuf out;
};

/* In the range [todo_done, todo_start) in 'todo' we have work_items
 * that have been or are processed by a consumer thread. We haven't
 * written the result for these to stdout yet.
 *
 * The work_items in [todo_start, todo_end) are waiting to be picked
 * up by a consumer thread.
 *
 * The ranges are modulo TODO_SIZE.
 */
#define TODO_SIZE 128
static struct work_item todo[TODO_SIZE];
static int todo_start;
static int todo_end;
static int todo_done;

/* Has all work items been added? */
static int all_work_added;

static struct repository **repos_to_free;
static size_t repos_to_free_nr, repos_to_free_alloc;

/* This lock protects all the variables above. */
static pthread_mutex_t grep_mutex;

static inline void grep_lock(void)
{
	pthread_mutex_lock(&grep_mutex);
}

static inline void grep_unlock(void)
{
	pthread_mutex_unlock(&grep_mutex);
}

/* Signalled when a new work_item is added to todo. */
static pthread_cond_t cond_add;

/* Signalled when the result from one work_item is written to
 * stdout.
 */
static pthread_cond_t cond_write;

/* Signalled when we are finished with everything. */
static pthread_cond_t cond_result;

static int skip_first_line;

static void add_work(struct grep_opt *opt, struct grep_source *gs)
{
	if (opt->binary != GREP_BINARY_TEXT)
		grep_source_load_driver(gs, opt->repo->index);

	grep_lock();

	while ((todo_end+1) % ARRAY_SIZE(todo) == todo_done) {
		pthread_cond_wait(&cond_write, &grep_mutex);
	}

	todo[todo_end].source = *gs;
	todo[todo_end].done = 0;
	strbuf_reset(&todo[todo_end].out);
	todo_end = (todo_end + 1) % ARRAY_SIZE(todo);

	pthread_cond_signal(&cond_add);
	grep_unlock();
}

static struct work_item *get_work(void)
{
	struct work_item *ret;

	grep_lock();
	while (todo_start == todo_end && !all_work_added) {
		pthread_cond_wait(&cond_add, &grep_mutex);
	}

	if (todo_start == todo_end && all_work_added) {
		ret = NULL;
	} else {
		ret = &todo[todo_start];
		todo_start = (todo_start + 1) % ARRAY_SIZE(todo);
	}
	grep_unlock();
	return ret;
}

static void work_done(struct work_item *w)
{
	int old_done;

	grep_lock();
	w->done = 1;
	old_done = todo_done;
	for(; todo[todo_done].done && todo_done != todo_start;
	    todo_done = (todo_done+1) % ARRAY_SIZE(todo)) {
		w = &todo[todo_done];
		if (w->out.len) {
			const char *p = w->out.buf;
			size_t len = w->out.len;

			/* Skip the leading hunk mark of the first file. */
			if (skip_first_line) {
				while (len) {
					len--;
					if (*p++ == '\n')
						break;
				}
				skip_first_line = 0;
			}

			write_or_die(1, p, len);
		}
		grep_source_clear(&w->source);
	}

	if (old_done != todo_done)
		pthread_cond_signal(&cond_write);

	if (all_work_added && todo_done == todo_end)
		pthread_cond_signal(&cond_result);

	grep_unlock();
}

static void free_repos(void)
{
	int i;

	for (i = 0; i < repos_to_free_nr; i++) {
		repo_clear(repos_to_free[i]);
		free(repos_to_free[i]);
	}
	FREE_AND_NULL(repos_to_free);
	repos_to_free_nr = 0;
	repos_to_free_alloc = 0;
}

static void *run(void *arg)
{
	int hit = 0;
	struct grep_opt *opt = arg;

	while (1) {
		struct work_item *w = get_work();
		if (!w)
			break;

		opt->output_priv = w;
		hit |= grep_source(opt, &w->source);
		grep_source_clear_data(&w->source);
		work_done(w);
	}
	free_grep_patterns(opt);
	free(opt);

	return (void*) (intptr_t) hit;
}

static void strbuf_out(struct grep_opt *opt, const void *buf, size_t size)
{
	struct work_item *w = opt->output_priv;
	strbuf_add(&w->out, buf, size);
}

static void start_threads(struct grep_opt *opt)
{
	int i;

	pthread_mutex_init(&grep_mutex, NULL);
	pthread_mutex_init(&grep_attr_mutex, NULL);
	pthread_cond_init(&cond_add, NULL);
	pthread_cond_init(&cond_write, NULL);
	pthread_cond_init(&cond_result, NULL);
	grep_use_locks = 1;
	enable_obj_read_lock();

	for (i = 0; i < ARRAY_SIZE(todo); i++) {
		strbuf_init(&todo[i].out, 0);
	}

	CALLOC_ARRAY(threads, num_threads);
	for (i = 0; i < num_threads; i++) {
		int err;
		struct grep_opt *o = grep_opt_dup(opt);
		o->output = strbuf_out;
		compile_grep_patterns(o);
		err = pthread_create(&threads[i], NULL, run, o);

		if (err)
			die(_("grep: failed to create thread: %s"),
			    strerror(err));
	}
}

static int wait_all(void)
{
	int hit = 0;
	int i;

	if (!HAVE_THREADS)
		BUG("Never call this function unless you have started threads");

	grep_lock();
	all_work_added = 1;

	/* Wait until all work is done. */
	while (todo_done != todo_end)
		pthread_cond_wait(&cond_result, &grep_mutex);

	/* Wake up all the consumer threads so they can see that there
	 * is no more work to do.
	 */
	pthread_cond_broadcast(&cond_add);
	grep_unlock();

	for (i = 0; i < num_threads; i++) {
		void *h;
		pthread_join(threads[i], &h);
		hit |= (int) (intptr_t) h;
	}

	free(threads);

	pthread_mutex_destroy(&grep_mutex);
	pthread_mutex_destroy(&grep_attr_mutex);
	pthread_cond_destroy(&cond_add);
	pthread_cond_destroy(&cond_write);
	pthread_cond_destroy(&cond_result);
	grep_use_locks = 0;
	disable_obj_read_lock();

	return hit;
}

static int grep_cmd_config(const char *var, const char *value, void *cb)
{
	int st = grep_config(var, value, cb);
	if (git_color_default_config(var, value, NULL) < 0)
		st = -1;

	if (!strcmp(var, "grep.threads")) {
		num_threads = git_config_int(var, value);
		if (num_threads < 0)
			die(_("invalid number of threads specified (%d) for %s"),
			    num_threads, var);
		else if (!HAVE_THREADS && num_threads > 1) {
			/*
			 * TRANSLATORS: %s is the configuration
			 * variable for tweaking threads, currently
			 * grep.threads
			 */
			warning(_("no threads support, ignoring %s"), var);
			num_threads = 1;
		}
	}

	if (!strcmp(var, "submodule.recurse"))
		recurse_submodules = git_config_bool(var, value);

	return st;
}

static void grep_source_name(struct grep_opt *opt, const char *filename,
			     int tree_name_len, struct strbuf *out)
{
	strbuf_reset(out);

	if (opt->null_following_name) {
		if (opt->relative && grep_prefix) {
			struct strbuf rel_buf = STRBUF_INIT;
			const char *rel_name =
				relative_path(filename + tree_name_len,
					      grep_prefix, &rel_buf);

			if (tree_name_len)
				strbuf_add(out, filename, tree_name_len);

			strbuf_addstr(out, rel_name);
			strbuf_release(&rel_buf);
		} else {
			strbuf_addstr(out, filename);
		}
		return;
	}

	if (opt->relative && grep_prefix)
		quote_path(filename + tree_name_len, grep_prefix, out, 0);
	else
		quote_c_style(filename + tree_name_len, out, NULL, 0);

	if (tree_name_len)
		strbuf_insert(out, 0, filename, tree_name_len);
}

static int grep_oid(struct grep_opt *opt, const struct object_id *oid,
		     const char *filename, int tree_name_len,
		     const char *path)
{
	struct strbuf pathbuf = STRBUF_INIT;
	struct grep_source gs;

	grep_source_name(opt, filename, tree_name_len, &pathbuf);
	grep_source_init_oid(&gs, pathbuf.buf, path, oid, opt->repo);
	strbuf_release(&pathbuf);

	if (num_threads > 1) {
		/*
		 * add_work() copies gs and thus assumes ownership of
		 * its fields, so do not call grep_source_clear()
		 */
		add_work(opt, &gs);
		return 0;
	} else {
		int hit;

		hit = grep_source(opt, &gs);

		grep_source_clear(&gs);
		return hit;
	}
}

static int grep_file(struct grep_opt *opt, const char *filename)
{
	struct strbuf buf = STRBUF_INIT;
	struct grep_source gs;

	grep_source_name(opt, filename, 0, &buf);
	grep_source_init_file(&gs, buf.buf, filename);
	strbuf_release(&buf);

	if (num_threads > 1) {
		/*
		 * add_work() copies gs and thus assumes ownership of
		 * its fields, so do not call grep_source_clear()
		 */
		add_work(opt, &gs);
		return 0;
	} else {
		int hit;

		hit = grep_source(opt, &gs);

		grep_source_clear(&gs);
		return hit;
	}
}

static void append_path(struct grep_opt *opt, const void *data, size_t len)
{
	struct string_list *path_list = opt->output_priv;

	if (len == 1 && *(const char *)data == '\0')
		return;
	string_list_append_nodup(path_list, xstrndup(data, len));
}

static void run_pager(struct grep_opt *opt, const char *prefix)
{
	struct string_list *path_list = opt->output_priv;
	struct child_process child = CHILD_PROCESS_INIT;
	int i, status;

	for (i = 0; i < path_list->nr; i++)
		strvec_push(&child.args, path_list->items[i].string);
	child.dir = prefix;
	child.use_shell = 1;

	status = run_command(&child);
	if (status)
		exit(status);
}

static int grep_cache(struct grep_opt *opt,
		      const struct pathspec *pathspec, int cached);
static int grep_tree(struct grep_opt *opt, const struct pathspec *pathspec,
		     struct tree_desc *tree, struct strbuf *base, int tn_len,
		     int check_attr);

static int grep_submodule(struct grep_opt *opt,
			  const struct pathspec *pathspec,
			  const struct object_id *oid,
			  const char *filename, const char *path, int cached)
{
	struct repository *subrepo;
	struct repository *superproject = opt->repo;
	struct grep_opt subopt;
	int hit = 0;

	if (!is_submodule_active(superproject, path))
		return 0;

	subrepo = xmalloc(sizeof(*subrepo));
	if (repo_submodule_init(subrepo, superproject, path, null_oid())) {
		free(subrepo);
		return 0;
	}
	ALLOC_GROW(repos_to_free, repos_to_free_nr + 1, repos_to_free_alloc);
	repos_to_free[repos_to_free_nr++] = subrepo;

	/*
	 * NEEDSWORK: repo_read_gitmodules() might call
	 * add_to_alternates_memory() via config_from_gitmodules(). This
	 * operation causes a race condition with concurrent object readings
	 * performed by the worker threads. That's why we need obj_read_lock()
	 * here. It should be removed once it's no longer necessary to add the
	 * subrepo's odbs to the in-memory alternates list.
	 */
	obj_read_lock();

	/*
	 * NEEDSWORK: when reading a submodule, the sparsity settings in the
	 * superproject are incorrectly forgotten or misused. For example:
	 *
	 * 1. "command_requires_full_index"
	 * 	When this setting is turned on for `grep`, only the superproject
	 *	knows it. All the submodules are read with their own configs
	 *	and get prepare_repo_settings()'d. Therefore, these submodules
	 *	"forget" the sparse-index feature switch. As a result, the index
	 *	of these submodules are expanded unexpectedly.
	 *
	 * 2. "core_apply_sparse_checkout"
	 *	When running `grep` in the superproject, this setting is
	 *	populated using the superproject's configs. However, once
	 *	initialized, this config is globally accessible and is read by
	 *	prepare_repo_settings() for the submodules. For instance, if a
	 *	submodule is using a sparse-checkout, however, the superproject
	 *	is not, the result is that the config from the superproject will
	 *	dictate the behavior for the submodule, making it "forget" its
	 *	sparse-checkout state.
	 *
	 * 3. "core_sparse_checkout_cone"
	 *	ditto.
	 *
	 * Note that this list is not exhaustive.
	 */
	repo_read_gitmodules(subrepo, 0);

	/*
	 * All code paths tested by test code no longer need submodule ODBs to
	 * be added as alternates, but add it to the list just in case.
	 * Submodule ODBs added through add_submodule_odb_by_path() will be
	 * lazily registered as alternates when needed (and except in an
	 * unexpected code interaction, it won't be needed).
	 */
	add_submodule_odb_by_path(subrepo->objects->odb->path);
	obj_read_unlock();

	memcpy(&subopt, opt, sizeof(subopt));
	subopt.repo = subrepo;

	if (oid) {
		enum object_type object_type;
		struct tree_desc tree;
		void *data;
		unsigned long size;
		struct strbuf base = STRBUF_INIT;

		obj_read_lock();
		object_type = oid_object_info(subrepo, oid, NULL);
		obj_read_unlock();
		data = read_object_with_reference(subrepo,
						  oid, OBJ_TREE,
						  &size, NULL);
		if (!data)
			die(_("unable to read tree (%s)"), oid_to_hex(oid));

		strbuf_addstr(&base, filename);
		strbuf_addch(&base, '/');

		init_tree_desc(&tree, data, size);
		hit = grep_tree(&subopt, pathspec, &tree, &base, base.len,
				object_type == OBJ_COMMIT);
		strbuf_release(&base);
		free(data);
	} else {
		hit = grep_cache(&subopt, pathspec, cached);
	}

	return hit;
}

static int grep_cache(struct grep_opt *opt,
		      const struct pathspec *pathspec, int cached)
{
	struct repository *repo = opt->repo;
	int hit = 0;
	int nr;
	struct strbuf name = STRBUF_INIT;
	int name_base_len = 0;
	if (repo->submodule_prefix) {
		name_base_len = strlen(repo->submodule_prefix);
		strbuf_addstr(&name, repo->submodule_prefix);
	}

	if (repo_read_index(repo) < 0)
		die(_("index file corrupt"));

	for (nr = 0; nr < repo->index->cache_nr; nr++) {
		const struct cache_entry *ce = repo->index->cache[nr];

		if (!cached && ce_skip_worktree(ce))
			continue;

		strbuf_setlen(&name, name_base_len);
		strbuf_addstr(&name, ce->name);
		if (S_ISSPARSEDIR(ce->ce_mode)) {
			enum object_type type;
			struct tree_desc tree;
			void *data;
			unsigned long size;

			data = repo_read_object_file(the_repository, &ce->oid,
						     &type, &size);
			init_tree_desc(&tree, data, size);

			hit |= grep_tree(opt, pathspec, &tree, &name, 0, 0);
			strbuf_setlen(&name, name_base_len);
			strbuf_addstr(&name, ce->name);
			free(data);
		} else if (S_ISREG(ce->ce_mode) &&
		    match_pathspec(repo->index, pathspec, name.buf, name.len, 0, NULL,
				   S_ISDIR(ce->ce_mode) ||
				   S_ISGITLINK(ce->ce_mode))) {
			/*
			 * If CE_VALID is on, we assume worktree file and its
			 * cache entry are identical, even if worktree file has
			 * been modified, so use cache version instead
			 */
			if (cached || (ce->ce_flags & CE_VALID)) {
				if (ce_stage(ce) || ce_intent_to_add(ce))
					continue;
				hit |= grep_oid(opt, &ce->oid, name.buf,
						 0, name.buf);
			} else {
				hit |= grep_file(opt, name.buf);
			}
		} else if (recurse_submodules && S_ISGITLINK(ce->ce_mode) &&
			   submodule_path_match(repo->index, pathspec, name.buf, NULL)) {
			hit |= grep_submodule(opt, pathspec, NULL, ce->name,
					      ce->name, cached);
		} else {
			continue;
		}

		if (ce_stage(ce)) {
			do {
				nr++;
			} while (nr < repo->index->cache_nr &&
				 !strcmp(ce->name, repo->index->cache[nr]->name));
			nr--; /* compensate for loop control */
		}
		if (hit && opt->status_only)
			break;
	}

	strbuf_release(&name);
	return hit;
}

static int grep_tree(struct grep_opt *opt, const struct pathspec *pathspec,
		     struct tree_desc *tree, struct strbuf *base, int tn_len,
		     int check_attr)
{
	struct repository *repo = opt->repo;
	int hit = 0;
	enum interesting match = entry_not_interesting;
	struct name_entry entry;
	int old_baselen = base->len;
	struct strbuf name = STRBUF_INIT;
	int name_base_len = 0;
	if (repo->submodule_prefix) {
		strbuf_addstr(&name, repo->submodule_prefix);
		name_base_len = name.len;
	}

	while (tree_entry(tree, &entry)) {
		int te_len = tree_entry_len(&entry);

		if (match != all_entries_interesting) {
			strbuf_addstr(&name, base->buf + tn_len);
			match = tree_entry_interesting(repo->index,
						       &entry, &name,
						       0, pathspec);
			strbuf_setlen(&name, name_base_len);

			if (match == all_entries_not_interesting)
				break;
			if (match == entry_not_interesting)
				continue;
		}

		strbuf_add(base, entry.path, te_len);

		if (S_ISREG(entry.mode)) {
			hit |= grep_oid(opt, &entry.oid, base->buf, tn_len,
					 check_attr ? base->buf + tn_len : NULL);
		} else if (S_ISDIR(entry.mode)) {
			enum object_type type;
			struct tree_desc sub;
			void *data;
			unsigned long size;

			data = repo_read_object_file(the_repository,
						     &entry.oid, &type, &size);
			if (!data)
				die(_("unable to read tree (%s)"),
				    oid_to_hex(&entry.oid));

			strbuf_addch(base, '/');
			init_tree_desc(&sub, data, size);
			hit |= grep_tree(opt, pathspec, &sub, base, tn_len,
					 check_attr);
			free(data);
		} else if (recurse_submodules && S_ISGITLINK(entry.mode)) {
			hit |= grep_submodule(opt, pathspec, &entry.oid,
					      base->buf, base->buf + tn_len,
					      1); /* ignored */
		}

		strbuf_setlen(base, old_baselen);

		if (hit && opt->status_only)
			break;
	}

	strbuf_release(&name);
	return hit;
}

static int grep_object(struct grep_opt *opt, const struct pathspec *pathspec,
		       struct object *obj, const char *name, const char *path)
{
	if (obj->type == OBJ_BLOB)
		return grep_oid(opt, &obj->oid, name, 0, path);
	if (obj->type == OBJ_COMMIT || obj->type == OBJ_TREE) {
		struct tree_desc tree;
		void *data;
		unsigned long size;
		struct strbuf base;
		int hit, len;

		data = read_object_with_reference(opt->repo,
						  &obj->oid, OBJ_TREE,
						  &size, NULL);
		if (!data)
			die(_("unable to read tree (%s)"), oid_to_hex(&obj->oid));

		len = name ? strlen(name) : 0;
		strbuf_init(&base, PATH_MAX + len + 1);
		if (len) {
			strbuf_add(&base, name, len);
			strbuf_addch(&base, ':');
		}
		init_tree_desc(&tree, data, size);
		hit = grep_tree(opt, pathspec, &tree, &base, base.len,
				obj->type == OBJ_COMMIT);
		strbuf_release(&base);
		free(data);
		return hit;
	}
	die(_("unable to grep from object of type %s"), type_name(obj->type));
}

static int grep_objects(struct grep_opt *opt, const struct pathspec *pathspec,
			const struct object_array *list)
{
	unsigned int i;
	int hit = 0;
	const unsigned int nr = list->nr;

	for (i = 0; i < nr; i++) {
		struct object *real_obj;

		obj_read_lock();
		real_obj = deref_tag(opt->repo, list->objects[i].item,
				     NULL, 0);
		obj_read_unlock();

		if (!real_obj) {
			char hex[GIT_MAX_HEXSZ + 1];
			const char *name = list->objects[i].name;

			if (!name) {
				oid_to_hex_r(hex, &list->objects[i].item->oid);
				name = hex;
			}
			die(_("invalid object '%s' given."), name);
		}

		/* load the gitmodules file for this rev */
		if (recurse_submodules) {
			submodule_free(opt->repo);
			obj_read_lock();
			gitmodules_config_oid(&real_obj->oid);
			obj_read_unlock();
		}
		if (grep_object(opt, pathspec, real_obj, list->objects[i].name,
				list->objects[i].path)) {
			hit = 1;
			if (opt->status_only)
				break;
		}
	}
	return hit;
}

static int grep_directory(struct grep_opt *opt, const struct pathspec *pathspec,
			  int exc_std, int use_index)
{
	struct dir_struct dir = DIR_INIT;
	int i, hit = 0;

	if (!use_index)
		dir.flags |= DIR_NO_GITLINKS;
	if (exc_std)
		setup_standard_excludes(&dir);

	fill_directory(&dir, opt->repo->index, pathspec);
	for (i = 0; i < dir.nr; i++) {
		hit |= grep_file(opt, dir.entries[i]->name);
		if (hit && opt->status_only)
			break;
	}
	dir_clear(&dir);
	return hit;
}

static int context_callback(const struct option *opt, const char *arg,
			    int unset)
{
	struct grep_opt *grep_opt = opt->value;
	int value;
	const char *endp;

	if (unset) {
		grep_opt->pre_context = grep_opt->post_context = 0;
		return 0;
	}
	value = strtol(arg, (char **)&endp, 10);
	if (*endp) {
		return error(_("switch `%c' expects a numerical value"),
			     opt->short_name);
	}
	grep_opt->pre_context = grep_opt->post_context = value;
	return 0;
}

static int file_callback(const struct option *opt, const char *arg, int unset)
{
	struct grep_opt *grep_opt = opt->value;
	int from_stdin;
	FILE *patterns;
	int lno = 0;
	struct strbuf sb = STRBUF_INIT;

	BUG_ON_OPT_NEG(unset);

	from_stdin = !strcmp(arg, "-");
	patterns = from_stdin ? stdin : fopen(arg, "r");
	if (!patterns)
		die_errno(_("cannot open '%s'"), arg);
	while (strbuf_getline(&sb, patterns) == 0) {
		/* ignore empty line like grep does */
		if (sb.len == 0)
			continue;

		append_grep_pat(grep_opt, sb.buf, sb.len, arg, ++lno,
				GREP_PATTERN);
	}
	if (!from_stdin)
		fclose(patterns);
	strbuf_release(&sb);
	return 0;
}

static int not_callback(const struct option *opt, const char *arg, int unset)
{
	struct grep_opt *grep_opt = opt->value;
	BUG_ON_OPT_NEG(unset);
	BUG_ON_OPT_ARG(arg);
	append_grep_pattern(grep_opt, "--not", "command line", 0, GREP_NOT);
	return 0;
}

static int and_callback(const struct option *opt, const char *arg, int unset)
{
	struct grep_opt *grep_opt = opt->value;
	BUG_ON_OPT_NEG(unset);
	BUG_ON_OPT_ARG(arg);
	append_grep_pattern(grep_opt, "--and", "command line", 0, GREP_AND);
	return 0;
}

static int open_callback(const struct option *opt, const char *arg, int unset)
{
	struct grep_opt *grep_opt = opt->value;
	BUG_ON_OPT_NEG(unset);
	BUG_ON_OPT_ARG(arg);
	append_grep_pattern(grep_opt, "(", "command line", 0, GREP_OPEN_PAREN);
	return 0;
}

static int close_callback(const struct option *opt, const char *arg, int unset)
{
	struct grep_opt *grep_opt = opt->value;
	BUG_ON_OPT_NEG(unset);
	BUG_ON_OPT_ARG(arg);
	append_grep_pattern(grep_opt, ")", "command line", 0, GREP_CLOSE_PAREN);
	return 0;
}

static int pattern_callback(const struct option *opt, const char *arg,
			    int unset)
{
	struct grep_opt *grep_opt = opt->value;
	BUG_ON_OPT_NEG(unset);
	append_grep_pattern(grep_opt, arg, "-e option", 0, GREP_PATTERN);
	return 0;
}

int cmd_grep(int argc, const char **argv, const char *prefix)
{
	int hit = 0;
	int cached = 0, untracked = 0, opt_exclude = -1;
	int seen_dashdash = 0;
	int external_grep_allowed__ignored;
	const char *show_in_pager = NULL, *default_pager = "dummy";
	struct grep_opt opt;
	struct object_array list = OBJECT_ARRAY_INIT;
	struct pathspec pathspec;
	struct string_list path_list = STRING_LIST_INIT_DUP;
	int i;
	int dummy;
	int use_index = 1;
	int allow_revs;

	struct option options[] = {
		OPT_BOOL(0, "cached", &cached,
			N_("search in index instead of in the work tree")),
		OPT_NEGBIT(0, "no-index", &use_index,
			 N_("find in contents not managed by git"), 1),
		OPT_BOOL(0, "untracked", &untracked,
			N_("search in both tracked and untracked files")),
		OPT_SET_INT(0, "exclude-standard", &opt_exclude,
			    N_("ignore files specified via '.gitignore'"), 1),
		OPT_BOOL(0, "recurse-submodules", &recurse_submodules,
			 N_("recursively search in each submodule")),
		OPT_GROUP(""),
		OPT_BOOL('v', "invert-match", &opt.invert,
			N_("show non-matching lines")),
		OPT_BOOL('i', "ignore-case", &opt.ignore_case,
			N_("case insensitive matching")),
		OPT_BOOL('w', "word-regexp", &opt.word_regexp,
			N_("match patterns only at word boundaries")),
		OPT_SET_INT('a', "text", &opt.binary,
			N_("process binary files as text"), GREP_BINARY_TEXT),
		OPT_SET_INT('I', NULL, &opt.binary,
			N_("don't match patterns in binary files"),
			GREP_BINARY_NOMATCH),
		OPT_BOOL(0, "textconv", &opt.allow_textconv,
			 N_("process binary files with textconv filters")),
		OPT_SET_INT('r', "recursive", &opt.max_depth,
			    N_("search in subdirectories (default)"), -1),
		{ OPTION_INTEGER, 0, "max-depth", &opt.max_depth, N_("depth"),
			N_("descend at most <depth> levels"), PARSE_OPT_NONEG,
			NULL, 1 },
		OPT_GROUP(""),
		OPT_SET_INT('E', "extended-regexp", &opt.pattern_type_option,
			    N_("use extended POSIX regular expressions"),
			    GREP_PATTERN_TYPE_ERE),
		OPT_SET_INT('G', "basic-regexp", &opt.pattern_type_option,
			    N_("use basic POSIX regular expressions (default)"),
			    GREP_PATTERN_TYPE_BRE),
		OPT_SET_INT('F', "fixed-strings", &opt.pattern_type_option,
			    N_("interpret patterns as fixed strings"),
			    GREP_PATTERN_TYPE_FIXED),
		OPT_SET_INT('P', "perl-regexp", &opt.pattern_type_option,
			    N_("use Perl-compatible regular expressions"),
			    GREP_PATTERN_TYPE_PCRE),
		OPT_GROUP(""),
		OPT_BOOL('n', "line-number", &opt.linenum, N_("show line numbers")),
		OPT_BOOL(0, "column", &opt.columnnum, N_("show column number of first match")),
		OPT_NEGBIT('h', NULL, &opt.pathname, N_("don't show filenames"), 1),
		OPT_BIT('H', NULL, &opt.pathname, N_("show filenames"), 1),
		OPT_NEGBIT(0, "full-name", &opt.relative,
			N_("show filenames relative to top directory"), 1),
		OPT_BOOL('l', "files-with-matches", &opt.name_only,
			N_("show only filenames instead of matching lines")),
		OPT_BOOL(0, "name-only", &opt.name_only,
			N_("synonym for --files-with-matches")),
		OPT_BOOL('L', "files-without-match",
			&opt.unmatch_name_only,
			N_("show only the names of files without match")),
		OPT_BOOL_F('z', "null", &opt.null_following_name,
			   N_("print NUL after filenames"),
			   PARSE_OPT_NOCOMPLETE),
		OPT_BOOL('o', "only-matching", &opt.only_matching,
			N_("show only matching parts of a line")),
		OPT_BOOL('c', "count", &opt.count,
			N_("show the number of matches instead of matching lines")),
		OPT__COLOR(&opt.color, N_("highlight matches")),
		OPT_BOOL(0, "break", &opt.file_break,
			N_("print empty line between matches from different files")),
		OPT_BOOL(0, "heading", &opt.heading,
			N_("show filename only once above matches from same file")),
		OPT_GROUP(""),
		OPT_CALLBACK('C', "context", &opt, N_("n"),
			N_("show <n> context lines before and after matches"),
			context_callback),
		OPT_INTEGER('B', "before-context", &opt.pre_context,
			N_("show <n> context lines before matches")),
		OPT_INTEGER('A', "after-context", &opt.post_context,
			N_("show <n> context lines after matches")),
		OPT_INTEGER(0, "threads", &num_threads,
			N_("use <n> worker threads")),
		OPT_NUMBER_CALLBACK(&opt, N_("shortcut for -C NUM"),
			context_callback),
		OPT_BOOL('p', "show-function", &opt.funcname,
			N_("show a line with the function name before matches")),
		OPT_BOOL('W', "function-context", &opt.funcbody,
			N_("show the surrounding function")),
		OPT_GROUP(""),
		OPT_CALLBACK('f', NULL, &opt, N_("file"),
			N_("read patterns from file"), file_callback),
		OPT_CALLBACK_F('e', NULL, &opt, N_("pattern"),
			N_("match <pattern>"), PARSE_OPT_NONEG, pattern_callback),
		OPT_CALLBACK_F(0, "and", &opt, NULL,
			N_("combine patterns specified with -e"),
			PARSE_OPT_NOARG | PARSE_OPT_NONEG, and_callback),
		OPT_BOOL(0, "or", &dummy, ""),
		OPT_CALLBACK_F(0, "not", &opt, NULL, "",
			PARSE_OPT_NOARG | PARSE_OPT_NONEG, not_callback),
		OPT_CALLBACK_F('(', NULL, &opt, NULL, "",
			PARSE_OPT_NOARG | PARSE_OPT_NONEG | PARSE_OPT_NODASH,
			open_callback),
		OPT_CALLBACK_F(')', NULL, &opt, NULL, "",
			PARSE_OPT_NOARG | PARSE_OPT_NONEG | PARSE_OPT_NODASH,
			close_callback),
		OPT__QUIET(&opt.status_only,
			   N_("indicate hit with exit status without output")),
		OPT_BOOL(0, "all-match", &opt.all_match,
			N_("show only matches from files that match all patterns")),
		OPT_GROUP(""),
		{ OPTION_STRING, 'O', "open-files-in-pager", &show_in_pager,
			N_("pager"), N_("show matching files in the pager"),
			PARSE_OPT_OPTARG | PARSE_OPT_NOCOMPLETE,
			NULL, (intptr_t)default_pager },
		OPT_BOOL_F(0, "ext-grep", &external_grep_allowed__ignored,
			   N_("allow calling of grep(1) (ignored by this build)"),
			   PARSE_OPT_NOCOMPLETE),
		OPT_INTEGER('m', "max-count", &opt.max_count,
			N_("maximum number of results per file")),
		OPT_END()
	};
	grep_prefix = prefix;

	grep_init(&opt, the_repository);
	git_config(grep_cmd_config, &opt);

	/*
	 * If there is no -- then the paths must exist in the working
	 * tree.  If there is no explicit pattern specified with -e or
	 * -f, we take the first unrecognized non option to be the
	 * pattern, but then what follows it must be zero or more
	 * valid refs up to the -- (if exists), and then existing
	 * paths.  If there is an explicit pattern, then the first
	 * unrecognized non option is the beginning of the refs list
	 * that continues up to the -- (if exists), and then paths.
	 */
	argc = parse_options(argc, argv, prefix, options, grep_usage,
			     PARSE_OPT_KEEP_DASHDASH |
			     PARSE_OPT_STOP_AT_NON_OPTION);

	if (the_repository->gitdir) {
		prepare_repo_settings(the_repository);
		the_repository->settings.command_requires_full_index = 0;
	}

	if (use_index && !startup_info->have_repository) {
		int fallback = 0;
		git_config_get_bool("grep.fallbacktonoindex", &fallback);
		if (fallback)
			use_index = 0;
		else
			/* die the same way as if we did it at the beginning */
			setup_git_directory();
	}
	/* Ignore --recurse-submodules if --no-index is given or implied */
	if (!use_index)
		recurse_submodules = 0;

	/*
	 * skip a -- separator; we know it cannot be
	 * separating revisions from pathnames if
	 * we haven't even had any patterns yet
	 */
	if (argc > 0 && !opt.pattern_list && !strcmp(argv[0], "--")) {
		argv++;
		argc--;
	}

	/* First unrecognized non-option token */
	if (argc > 0 && !opt.pattern_list) {
		append_grep_pattern(&opt, argv[0], "command line", 0,
				    GREP_PATTERN);
		argv++;
		argc--;
	}

	if (show_in_pager == default_pager)
		show_in_pager = git_pager(1);
	if (show_in_pager) {
		opt.color = 0;
		opt.name_only = 1;
		opt.null_following_name = 1;
		opt.output_priv = &path_list;
		opt.output = append_path;
		string_list_append(&path_list, show_in_pager);
	}

	if (!opt.pattern_list)
		die(_("no pattern given"));

	/* --only-matching has no effect with --invert. */
	if (opt.invert)
		opt.only_matching = 0;

	/*
	 * We have to find "--" in a separate pass, because its presence
	 * influences how we will parse arguments that come before it.
	 */
	for (i = 0; i < argc; i++) {
		if (!strcmp(argv[i], "--")) {
			seen_dashdash = 1;
			break;
		}
	}

	/*
	 * Resolve any rev arguments. If we have a dashdash, then everything up
	 * to it must resolve as a rev. If not, then we stop at the first
	 * non-rev and assume everything else is a path.
	 */
	allow_revs = use_index && !untracked;
	for (i = 0; i < argc; i++) {
		const char *arg = argv[i];
		struct object_id oid;
		struct object_context oc;
		struct object *object;

		if (!strcmp(arg, "--")) {
			i++;
			break;
		}

		if (!allow_revs) {
			if (seen_dashdash)
				die(_("--no-index or --untracked cannot be used with revs"));
			break;
		}

		if (get_oid_with_context(the_repository, arg,
					 GET_OID_RECORD_PATH,
					 &oid, &oc)) {
			if (seen_dashdash)
				die(_("unable to resolve revision: %s"), arg);
			break;
		}

		object = parse_object_or_die(&oid, arg);
		if (!seen_dashdash)
			verify_non_filename(prefix, arg);
		add_object_array_with_path(object, arg, &list, oc.mode, oc.path);
		free(oc.path);
	}

	/*
	 * Anything left over is presumed to be a path. But in the non-dashdash
	 * "do what I mean" case, we verify and complain when that isn't true.
	 */
	if (!seen_dashdash) {
		int j;
		for (j = i; j < argc; j++)
			verify_filename(prefix, argv[j], j == i && allow_revs);
	}

	parse_pathspec(&pathspec, 0,
		       PATHSPEC_PREFER_CWD |
		       (opt.max_depth != -1 ? PATHSPEC_MAXDEPTH_VALID : 0),
		       prefix, argv + i);
	pathspec.max_depth = opt.max_depth;
	pathspec.recursive = 1;
	pathspec.recurse_submodules = !!recurse_submodules;

	if (recurse_submodules && untracked)
		die(_("--untracked not supported with --recurse-submodules"));

	/*
	 * Optimize out the case where the amount of matches is limited to zero.
	 * We do this to keep results consistent with GNU grep(1).
	 */
	if (opt.max_count == 0)
		return 1;

	if (show_in_pager) {
		if (num_threads > 1)
			warning(_("invalid option combination, ignoring --threads"));
		num_threads = 1;
	} else if (!HAVE_THREADS && num_threads > 1) {
		warning(_("no threads support, ignoring --threads"));
		num_threads = 1;
	} else if (num_threads < 0)
		die(_("invalid number of threads specified (%d)"), num_threads);
	else if (num_threads == 0)
		num_threads = HAVE_THREADS ? online_cpus() : 1;

	if (num_threads > 1) {
		if (!HAVE_THREADS)
			BUG("Somebody got num_threads calculation wrong!");
		if (!(opt.name_only || opt.unmatch_name_only || opt.count)
		    && (opt.pre_context || opt.post_context ||
			opt.file_break || opt.funcbody))
			skip_first_line = 1;

		/*
		 * Pre-read gitmodules (if not read already) and force eager
		 * initialization of packed_git to prevent racy lazy
		 * reading/initialization once worker threads are started.
		 */
		if (recurse_submodules)
			repo_read_gitmodules(the_repository, 1);
		if (startup_info->have_repository)
			(void)get_packed_git(the_repository);

		start_threads(&opt);
	} else {
		/*
		 * The compiled patterns on the main path are only
		 * used when not using threading. Otherwise
		 * start_threads() above calls compile_grep_patterns()
		 * for each thread.
		 */
		compile_grep_patterns(&opt);
	}

	if (show_in_pager && (cached || list.nr))
		die(_("--open-files-in-pager only works on the worktree"));

	if (show_in_pager && opt.pattern_list && !opt.pattern_list->next) {
		const char *pager = path_list.items[0].string;
		int len = strlen(pager);

		if (len > 4 && is_dir_sep(pager[len - 5]))
			pager += len - 4;

		if (opt.ignore_case && !strcmp("less", pager))
			string_list_append(&path_list, "-I");

		if (!strcmp("less", pager) || !strcmp("vi", pager)) {
			struct strbuf buf = STRBUF_INIT;
			strbuf_addf(&buf, "+/%s%s",
					strcmp("less", pager) ? "" : "*",
					opt.pattern_list->pattern);
			string_list_append_nodup(&path_list,
						 strbuf_detach(&buf, NULL));
		}
	}

	if (!show_in_pager && !opt.status_only)
		setup_pager();

	die_for_incompatible_opt3(!use_index, "--no-index",
				  untracked, "--untracked",
				  cached, "--cached");

	if (!use_index || untracked) {
		int use_exclude = (opt_exclude < 0) ? use_index : !!opt_exclude;
		hit = grep_directory(&opt, &pathspec, use_exclude, use_index);
	} else if (0 <= opt_exclude) {
		die(_("--[no-]exclude-standard cannot be used for tracked contents"));
	} else if (!list.nr) {
		if (!cached)
			setup_work_tree();

		hit = grep_cache(&opt, &pathspec, cached);
	} else {
		if (cached)
			die(_("both --cached and trees are given"));

		hit = grep_objects(&opt, &pathspec, &list);
	}

	if (num_threads > 1)
		hit |= wait_all();
	if (hit && show_in_pager)
		run_pager(&opt, prefix);
	clear_pathspec(&pathspec);
	string_list_clear(&path_list, 0);
	free_grep_patterns(&opt);
	object_array_clear(&list);
	free_repos();
	return !hit;
}<|MERGE_RESOLUTION|>--- conflicted
+++ resolved
@@ -30,10 +30,7 @@
 #include "object-name.h"
 #include "object-store.h"
 #include "packfile.h"
-<<<<<<< HEAD
-=======
 #include "pager.h"
->>>>>>> 331b094e
 #include "write-or-die.h"
 
 static const char *grep_prefix;
