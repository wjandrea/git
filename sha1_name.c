--- conflicted
+++ resolved
@@ -100,18 +100,9 @@
 		struct strbuf *buf = alt_scratch_buf(alt);
 		struct dirent *de;
 		DIR *dir;
-<<<<<<< HEAD
-		/*
-		 * every alt_odb struct has 42 extra bytes after the base
-		 * for exactly this purpose
-		 */
-		xsnprintf(alt->name, 42, "%.2s/", ds->hex_pfx);
-		dir = opendir(alt->base);
-=======
-
-		strbuf_addf(buf, "%.2s/", hex_pfx);
+
+		strbuf_addf(buf, "%.2s/", ds->hex_pfx);
 		dir = opendir(buf->buf);
->>>>>>> ea0fc3b4
 		if (!dir)
 			continue;
 
