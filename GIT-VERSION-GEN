--- conflicted
+++ resolved
@@ -1,11 +1,7 @@
 #!/bin/sh
 
 GVF=GIT-VERSION-FILE
-<<<<<<< HEAD
-DEF_VER=v2.33.2
-=======
-DEF_VER=v2.32.2
->>>>>>> 15304344
+DEF_VER=v2.33.3
 
 LF='
 '
