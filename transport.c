#include "cache.h"
#include "transport.h"
#include "run-command.h"
#ifndef NO_CURL
#include "http.h"
#endif
#include "pkt-line.h"
#include "fetch-pack.h"
#include "send-pack.h"
#include "walker.h"
#include "bundle.h"
#include "dir.h"
#include "refs.h"

/* rsync support */

/*
 * We copy packed-refs and refs/ into a temporary file, then read the
 * loose refs recursively (sorting whenever possible), and then inserting
 * those packed refs that are not yet in the list (not validating, but
 * assuming that the file is sorted).
 *
 * Appears refactoring this from refs.c is too cumbersome.
 */

static int str_cmp(const void *a, const void *b)
{
	const char *s1 = a;
	const char *s2 = b;

	return strcmp(s1, s2);
}

/* path->buf + name_offset is expected to point to "refs/" */

static int read_loose_refs(struct strbuf *path, int name_offset,
		struct ref **tail)
{
	DIR *dir = opendir(path->buf);
	struct dirent *de;
	struct {
		char **entries;
		int nr, alloc;
	} list;
	int i, pathlen;

	if (!dir)
		return -1;

	memset (&list, 0, sizeof(list));

	while ((de = readdir(dir))) {
		if (de->d_name[0] == '.' && (de->d_name[1] == '\0' ||
				(de->d_name[1] == '.' &&
				 de->d_name[2] == '\0')))
			continue;
		ALLOC_GROW(list.entries, list.nr + 1, list.alloc);
		list.entries[list.nr++] = xstrdup(de->d_name);
	}
	closedir(dir);

	/* sort the list */

	qsort(list.entries, list.nr, sizeof(char *), str_cmp);

	pathlen = path->len;
	strbuf_addch(path, '/');

	for (i = 0; i < list.nr; i++, strbuf_setlen(path, pathlen + 1)) {
		strbuf_addstr(path, list.entries[i]);
		if (read_loose_refs(path, name_offset, tail)) {
			int fd = open(path->buf, O_RDONLY);
			char buffer[40];
			struct ref *next;

			if (fd < 0)
				continue;
			next = alloc_ref(path->len - name_offset + 1);
			if (read_in_full(fd, buffer, 40) != 40 ||
					get_sha1_hex(buffer, next->old_sha1)) {
				close(fd);
				free(next);
				continue;
			}
			close(fd);
			strcpy(next->name, path->buf + name_offset);
			(*tail)->next = next;
			*tail = next;
		}
	}
	strbuf_setlen(path, pathlen);

	for (i = 0; i < list.nr; i++)
		free(list.entries[i]);
	free(list.entries);

	return 0;
}

/* insert the packed refs for which no loose refs were found */

static void insert_packed_refs(const char *packed_refs, struct ref **list)
{
	FILE *f = fopen(packed_refs, "r");
	static char buffer[PATH_MAX];

	if (!f)
		return;

	for (;;) {
		int cmp = cmp, len;

		if (!fgets(buffer, sizeof(buffer), f)) {
			fclose(f);
			return;
		}

		if (hexval(buffer[0]) > 0xf)
			continue;
		len = strlen(buffer);
		if (buffer[len - 1] == '\n')
			buffer[--len] = '\0';
		if (len < 41)
			continue;
		while ((*list)->next &&
				(cmp = strcmp(buffer + 41,
				      (*list)->next->name)) > 0)
			list = &(*list)->next;
		if (!(*list)->next || cmp < 0) {
			struct ref *next = alloc_ref(len - 40);
			buffer[40] = '\0';
			if (get_sha1_hex(buffer, next->old_sha1)) {
				warning ("invalid SHA-1: %s", buffer);
				free(next);
				continue;
			}
			strcpy(next->name, buffer + 41);
			next->next = (*list)->next;
			(*list)->next = next;
			list = &(*list)->next;
		}
	}
}

static struct ref *get_refs_via_rsync(struct transport *transport)
{
	struct strbuf buf = STRBUF_INIT, temp_dir = STRBUF_INIT;
	struct ref dummy, *tail = &dummy;
	struct child_process rsync;
	const char *args[5];
	int temp_dir_len;

	/* copy the refs to the temporary directory */

	strbuf_addstr(&temp_dir, git_path("rsync-refs-XXXXXX"));
	if (!mkdtemp(temp_dir.buf))
		die ("Could not make temporary directory");
	temp_dir_len = temp_dir.len;

	strbuf_addstr(&buf, transport->url);
	strbuf_addstr(&buf, "/refs");

	memset(&rsync, 0, sizeof(rsync));
	rsync.argv = args;
	rsync.stdout_to_stderr = 1;
	args[0] = "rsync";
	args[1] = (transport->verbose > 0) ? "-rv" : "-r";
	args[2] = buf.buf;
	args[3] = temp_dir.buf;
	args[4] = NULL;

	if (run_command(&rsync))
		die ("Could not run rsync to get refs");

	strbuf_reset(&buf);
	strbuf_addstr(&buf, transport->url);
	strbuf_addstr(&buf, "/packed-refs");

	args[2] = buf.buf;

	if (run_command(&rsync))
		die ("Could not run rsync to get refs");

	/* read the copied refs */

	strbuf_addstr(&temp_dir, "/refs");
	read_loose_refs(&temp_dir, temp_dir_len + 1, &tail);
	strbuf_setlen(&temp_dir, temp_dir_len);

	tail = &dummy;
	strbuf_addstr(&temp_dir, "/packed-refs");
	insert_packed_refs(temp_dir.buf, &tail);
	strbuf_setlen(&temp_dir, temp_dir_len);

	if (remove_dir_recursively(&temp_dir, 0))
		warning ("Error removing temporary directory %s.",
				temp_dir.buf);

	strbuf_release(&buf);
	strbuf_release(&temp_dir);

	return dummy.next;
}

static int fetch_objs_via_rsync(struct transport *transport,
				 int nr_objs, struct ref **to_fetch)
{
	struct strbuf buf = STRBUF_INIT;
	struct child_process rsync;
	const char *args[8];
	int result;

	strbuf_addstr(&buf, transport->url);
	strbuf_addstr(&buf, "/objects/");

	memset(&rsync, 0, sizeof(rsync));
	rsync.argv = args;
	rsync.stdout_to_stderr = 1;
	args[0] = "rsync";
	args[1] = (transport->verbose > 0) ? "-rv" : "-r";
	args[2] = "--ignore-existing";
	args[3] = "--exclude";
	args[4] = "info";
	args[5] = buf.buf;
	args[6] = get_object_directory();
	args[7] = NULL;

	/* NEEDSWORK: handle one level of alternates */
	result = run_command(&rsync);

	strbuf_release(&buf);

	return result;
}

static int write_one_ref(const char *name, const unsigned char *sha1,
		int flags, void *data)
{
	struct strbuf *buf = data;
	int len = buf->len;
	FILE *f;

	/* when called via for_each_ref(), flags is non-zero */
	if (flags && prefixcmp(name, "refs/heads/") &&
			prefixcmp(name, "refs/tags/"))
		return 0;

	strbuf_addstr(buf, name);
	if (safe_create_leading_directories(buf->buf) ||
			!(f = fopen(buf->buf, "w")) ||
			fprintf(f, "%s\n", sha1_to_hex(sha1)) < 0 ||
			fclose(f))
		return error("problems writing temporary file %s", buf->buf);
	strbuf_setlen(buf, len);
	return 0;
}

static int write_refs_to_temp_dir(struct strbuf *temp_dir,
		int refspec_nr, const char **refspec)
{
	int i;

	for (i = 0; i < refspec_nr; i++) {
		unsigned char sha1[20];
		char *ref;

		if (dwim_ref(refspec[i], strlen(refspec[i]), sha1, &ref) != 1)
			return error("Could not get ref %s", refspec[i]);

		if (write_one_ref(ref, sha1, 0, temp_dir)) {
			free(ref);
			return -1;
		}
		free(ref);
	}
	return 0;
}

static int rsync_transport_push(struct transport *transport,
		int refspec_nr, const char **refspec, int flags)
{
	struct strbuf buf = STRBUF_INIT, temp_dir = STRBUF_INIT;
	int result = 0, i;
	struct child_process rsync;
	const char *args[10];

	if (flags & TRANSPORT_PUSH_MIRROR)
		return error("rsync transport does not support mirror mode");

	/* first push the objects */

	strbuf_addstr(&buf, transport->url);
	strbuf_addch(&buf, '/');

	memset(&rsync, 0, sizeof(rsync));
	rsync.argv = args;
	rsync.stdout_to_stderr = 1;
	i = 0;
	args[i++] = "rsync";
	args[i++] = "-a";
	if (flags & TRANSPORT_PUSH_DRY_RUN)
		args[i++] = "--dry-run";
	if (transport->verbose > 0)
		args[i++] = "-v";
	args[i++] = "--ignore-existing";
	args[i++] = "--exclude";
	args[i++] = "info";
	args[i++] = get_object_directory();
	args[i++] = buf.buf;
	args[i++] = NULL;

	if (run_command(&rsync))
		return error("Could not push objects to %s", transport->url);

	/* copy the refs to the temporary directory; they could be packed. */

	strbuf_addstr(&temp_dir, git_path("rsync-refs-XXXXXX"));
	if (!mkdtemp(temp_dir.buf))
		die ("Could not make temporary directory");
	strbuf_addch(&temp_dir, '/');

	if (flags & TRANSPORT_PUSH_ALL) {
		if (for_each_ref(write_one_ref, &temp_dir))
			return -1;
	} else if (write_refs_to_temp_dir(&temp_dir, refspec_nr, refspec))
		return -1;

	i = 2;
	if (flags & TRANSPORT_PUSH_DRY_RUN)
		args[i++] = "--dry-run";
	if (!(flags & TRANSPORT_PUSH_FORCE))
		args[i++] = "--ignore-existing";
	args[i++] = temp_dir.buf;
	args[i++] = transport->url;
	args[i++] = NULL;
	if (run_command(&rsync))
		result = error("Could not push to %s", transport->url);

	if (remove_dir_recursively(&temp_dir, 0))
		warning ("Could not remove temporary directory %s.",
				temp_dir.buf);

	strbuf_release(&buf);
	strbuf_release(&temp_dir);

	return result;
}

/* Generic functions for using commit walkers */

static int fetch_objs_via_walker(struct transport *transport,
				 int nr_objs, struct ref **to_fetch)
{
	char *dest = xstrdup(transport->url);
	struct walker *walker = transport->data;
	char **objs = xmalloc(nr_objs * sizeof(*objs));
	int i;

	walker->get_all = 1;
	walker->get_tree = 1;
	walker->get_history = 1;
	walker->get_verbosely = transport->verbose >= 0;
	walker->get_recover = 0;

	for (i = 0; i < nr_objs; i++)
		objs[i] = xstrdup(sha1_to_hex(to_fetch[i]->old_sha1));

	if (walker_fetch(walker, nr_objs, objs, NULL, NULL))
		die("Fetch failed.");

	for (i = 0; i < nr_objs; i++)
		free(objs[i]);
	free(objs);
	free(dest);
	return 0;
}

static int disconnect_walker(struct transport *transport)
{
	struct walker *walker = transport->data;
	if (walker)
		walker_free(walker);
	return 0;
}

#ifndef NO_CURL
static int curl_transport_push(struct transport *transport, int refspec_nr, const char **refspec, int flags)
{
	const char **argv;
	int argc;
	int err;

<<<<<<< HEAD
	argv = xmalloc((refspec_nr + 12) * sizeof(char *));
=======
	if (flags & TRANSPORT_PUSH_MIRROR)
		return error("http transport does not support mirror mode");

	argv = xmalloc((refspec_nr + 11) * sizeof(char *));
>>>>>>> ff206748
	argv[0] = "http-push";
	argc = 1;
	if (flags & TRANSPORT_PUSH_ALL)
		argv[argc++] = "--all";
	if (flags & TRANSPORT_PUSH_FORCE)
		argv[argc++] = "--force";
	if (flags & TRANSPORT_PUSH_DRY_RUN)
		argv[argc++] = "--dry-run";
	if (flags & TRANSPORT_PUSH_VERBOSE)
		argv[argc++] = "--verbose";
	argv[argc++] = transport->url;
	while (refspec_nr--)
		argv[argc++] = *refspec++;
	argv[argc] = NULL;
	err = run_command_v_opt(argv, RUN_GIT_CMD);
	switch (err) {
	case -ERR_RUN_COMMAND_FORK:
		error("unable to fork for %s", argv[0]);
	case -ERR_RUN_COMMAND_EXEC:
		error("unable to exec %s", argv[0]);
		break;
	case -ERR_RUN_COMMAND_WAITPID:
	case -ERR_RUN_COMMAND_WAITPID_WRONG_PID:
	case -ERR_RUN_COMMAND_WAITPID_SIGNAL:
	case -ERR_RUN_COMMAND_WAITPID_NOEXIT:
		error("%s died with strange error", argv[0]);
	}
	return !!err;
}

static int missing__target(int code, int result)
{
	return	/* file:// URL -- do we ever use one??? */
		(result == CURLE_FILE_COULDNT_READ_FILE) ||
		/* http:// and https:// URL */
		(code == 404 && result == CURLE_HTTP_RETURNED_ERROR) ||
		/* ftp:// URL */
		(code == 550 && result == CURLE_FTP_COULDNT_RETR_FILE)
		;
}

#define missing_target(a) missing__target((a)->http_code, (a)->curl_result)

static struct ref *get_refs_via_curl(struct transport *transport)
{
	struct buffer buffer;
	char *data, *start, *mid;
	char *ref_name;
	char *refs_url;
	int i = 0;

	struct active_request_slot *slot;
	struct slot_results results;

	struct ref *refs = NULL;
	struct ref *ref = NULL;
	struct ref *last_ref = NULL;

	data = xmalloc(4096);
	buffer.size = 4096;
	buffer.posn = 0;
	buffer.buffer = data;

	refs_url = xmalloc(strlen(transport->url) + 11);
	sprintf(refs_url, "%s/info/refs", transport->url);

	http_init();

	slot = get_active_slot();
	slot->results = &results;
	curl_easy_setopt(slot->curl, CURLOPT_FILE, &buffer);
	curl_easy_setopt(slot->curl, CURLOPT_WRITEFUNCTION, fwrite_buffer);
	curl_easy_setopt(slot->curl, CURLOPT_URL, refs_url);
	curl_easy_setopt(slot->curl, CURLOPT_HTTPHEADER, NULL);
	if (start_active_slot(slot)) {
		run_active_slot(slot);
		if (results.curl_result != CURLE_OK) {
			if (missing_target(&results)) {
				free(buffer.buffer);
				return NULL;
			} else {
				free(buffer.buffer);
				error("%s", curl_errorstr);
				return NULL;
			}
		}
	} else {
		free(buffer.buffer);
		error("Unable to start request");
		return NULL;
	}

	http_cleanup();

	data = buffer.buffer;
	start = NULL;
	mid = data;
	while (i < buffer.posn) {
		if (!start)
			start = &data[i];
		if (data[i] == '\t')
			mid = &data[i];
		if (data[i] == '\n') {
			data[i] = 0;
			ref_name = mid + 1;
			ref = xmalloc(sizeof(struct ref) +
				      strlen(ref_name) + 1);
			memset(ref, 0, sizeof(struct ref));
			strcpy(ref->name, ref_name);
			get_sha1_hex(start, ref->old_sha1);
			if (!refs)
				refs = ref;
			if (last_ref)
				last_ref->next = ref;
			last_ref = ref;
			start = NULL;
		}
		i++;
	}

	free(buffer.buffer);

	return refs;
}

static int fetch_objs_via_curl(struct transport *transport,
				 int nr_objs, struct ref **to_fetch)
{
	if (!transport->data)
		transport->data = get_http_walker(transport->url);
	return fetch_objs_via_walker(transport, nr_objs, to_fetch);
}

#endif

struct bundle_transport_data {
	int fd;
	struct bundle_header header;
};

static struct ref *get_refs_from_bundle(struct transport *transport)
{
	struct bundle_transport_data *data = transport->data;
	struct ref *result = NULL;
	int i;

	if (data->fd > 0)
		close(data->fd);
	data->fd = read_bundle_header(transport->url, &data->header);
	if (data->fd < 0)
		die ("Could not read bundle '%s'.", transport->url);
	for (i = 0; i < data->header.references.nr; i++) {
		struct ref_list_entry *e = data->header.references.list + i;
		struct ref *ref = alloc_ref(strlen(e->name) + 1);
		hashcpy(ref->old_sha1, e->sha1);
		strcpy(ref->name, e->name);
		ref->next = result;
		result = ref;
	}
	return result;
}

static int fetch_refs_from_bundle(struct transport *transport,
			       int nr_heads, struct ref **to_fetch)
{
	struct bundle_transport_data *data = transport->data;
	return unbundle(&data->header, data->fd);
}

static int close_bundle(struct transport *transport)
{
	struct bundle_transport_data *data = transport->data;
	if (data->fd > 0)
		close(data->fd);
	free(data);
	return 0;
}

struct git_transport_data {
	unsigned thin : 1;
	unsigned keep : 1;
	int depth;
	const char *uploadpack;
	const char *receivepack;
};

static int set_git_option(struct transport *connection,
			  const char *name, const char *value)
{
	struct git_transport_data *data = connection->data;
	if (!strcmp(name, TRANS_OPT_UPLOADPACK)) {
		data->uploadpack = value;
		return 0;
	} else if (!strcmp(name, TRANS_OPT_RECEIVEPACK)) {
		data->receivepack = value;
		return 0;
	} else if (!strcmp(name, TRANS_OPT_THIN)) {
		data->thin = !!value;
		return 0;
	} else if (!strcmp(name, TRANS_OPT_KEEP)) {
		data->keep = !!value;
		return 0;
	} else if (!strcmp(name, TRANS_OPT_DEPTH)) {
		if (!value)
			data->depth = 0;
		else
			data->depth = atoi(value);
		return 0;
	}
	return 1;
}

static struct ref *get_refs_via_connect(struct transport *transport)
{
	struct git_transport_data *data = transport->data;
	struct ref *refs;
	int fd[2];
	char *dest = xstrdup(transport->url);
	struct child_process *conn = git_connect(fd, dest, data->uploadpack, 0);

	get_remote_heads(fd[0], &refs, 0, NULL, 0);
	packet_flush(fd[1]);

	finish_connect(conn);

	free(dest);

	return refs;
}

static int fetch_refs_via_pack(struct transport *transport,
			       int nr_heads, struct ref **to_fetch)
{
	struct git_transport_data *data = transport->data;
	char **heads = xmalloc(nr_heads * sizeof(*heads));
	char **origh = xmalloc(nr_heads * sizeof(*origh));
	struct ref *refs;
	char *dest = xstrdup(transport->url);
	struct fetch_pack_args args;
	int i;

	memset(&args, 0, sizeof(args));
	args.uploadpack = data->uploadpack;
	args.keep_pack = data->keep;
	args.lock_pack = 1;
	args.use_thin_pack = data->thin;
	args.verbose = transport->verbose > 0;
	args.depth = data->depth;

	for (i = 0; i < nr_heads; i++)
		origh[i] = heads[i] = xstrdup(to_fetch[i]->name);
	refs = fetch_pack(&args, dest, nr_heads, heads, &transport->pack_lockfile);

	for (i = 0; i < nr_heads; i++)
		free(origh[i]);
	free(origh);
	free(heads);
	free_refs(refs);
	free(dest);
	return 0;
}

static int git_transport_push(struct transport *transport, int refspec_nr, const char **refspec, int flags)
{
	struct git_transport_data *data = transport->data;
	struct send_pack_args args;

	args.receivepack = data->receivepack;
	args.send_all = !!(flags & TRANSPORT_PUSH_ALL);
<<<<<<< HEAD
	args.force_update = !!(flags & TRANSPORT_PUSH_FORCE);
	args.use_thin_pack = data->thin;
	args.verbose = !!(flags & TRANSPORT_PUSH_VERBOSE);
=======
	args.send_mirror = !!(flags & TRANSPORT_PUSH_MIRROR);
	args.force_update = !!(flags & TRANSPORT_PUSH_FORCE);
	args.use_thin_pack = data->thin;
	args.verbose = transport->verbose;
>>>>>>> ff206748
	args.dry_run = !!(flags & TRANSPORT_PUSH_DRY_RUN);

	return send_pack(&args, transport->url, transport->remote, refspec_nr, refspec);
}

static int disconnect_git(struct transport *transport)
{
	free(transport->data);
	return 0;
}

static int is_local(const char *url)
{
	const char *colon = strchr(url, ':');
	const char *slash = strchr(url, '/');
	return !colon || (slash && slash < colon);
}

static int is_file(const char *url)
{
	struct stat buf;
	if (stat(url, &buf))
		return 0;
	return S_ISREG(buf.st_mode);
}

struct transport *transport_get(struct remote *remote, const char *url)
{
	struct transport *ret = xcalloc(1, sizeof(*ret));

	ret->remote = remote;
	ret->url = url;

	if (!prefixcmp(url, "rsync://")) {
		ret->get_refs_list = get_refs_via_rsync;
		ret->fetch = fetch_objs_via_rsync;
		ret->push = rsync_transport_push;

	} else if (!prefixcmp(url, "http://")
	        || !prefixcmp(url, "https://")
	        || !prefixcmp(url, "ftp://")) {
#ifdef NO_CURL
		error("git was compiled without libcurl support.");
#else
		ret->get_refs_list = get_refs_via_curl;
		ret->fetch = fetch_objs_via_curl;
		ret->push = curl_transport_push;
#endif
		ret->disconnect = disconnect_walker;

	} else if (is_local(url) && is_file(url)) {
		struct bundle_transport_data *data = xcalloc(1, sizeof(*data));
		ret->data = data;
		ret->get_refs_list = get_refs_from_bundle;
		ret->fetch = fetch_refs_from_bundle;
		ret->disconnect = close_bundle;

	} else {
		struct git_transport_data *data = xcalloc(1, sizeof(*data));
		ret->data = data;
		ret->set_option = set_git_option;
		ret->get_refs_list = get_refs_via_connect;
		ret->fetch = fetch_refs_via_pack;
		ret->push = git_transport_push;
		ret->disconnect = disconnect_git;

		data->thin = 1;
		data->uploadpack = "git-upload-pack";
		if (remote && remote->uploadpack)
			data->uploadpack = remote->uploadpack;
		data->receivepack = "git-receive-pack";
		if (remote && remote->receivepack)
			data->receivepack = remote->receivepack;
	}

	return ret;
}

int transport_set_option(struct transport *transport,
			 const char *name, const char *value)
{
	if (transport->set_option)
		return transport->set_option(transport, name, value);
	return 1;
}

int transport_push(struct transport *transport,
		   int refspec_nr, const char **refspec, int flags)
{
	if (!transport->push)
		return 1;
	return transport->push(transport, refspec_nr, refspec, flags);
}

const struct ref *transport_get_remote_refs(struct transport *transport)
{
	if (!transport->remote_refs)
		transport->remote_refs = transport->get_refs_list(transport);
	return transport->remote_refs;
}

int transport_fetch_refs(struct transport *transport, struct ref *refs)
{
	int rc;
	int nr_heads = 0, nr_alloc = 0;
	struct ref **heads = NULL;
	struct ref *rm;

	for (rm = refs; rm; rm = rm->next) {
		if (rm->peer_ref &&
		    !hashcmp(rm->peer_ref->old_sha1, rm->old_sha1))
			continue;
		ALLOC_GROW(heads, nr_heads + 1, nr_alloc);
		heads[nr_heads++] = rm;
	}

	rc = transport->fetch(transport, nr_heads, heads);
	free(heads);
	return rc;
}

void transport_unlock_pack(struct transport *transport)
{
	if (transport->pack_lockfile) {
		unlink(transport->pack_lockfile);
		free(transport->pack_lockfile);
		transport->pack_lockfile = NULL;
	}
}

int transport_disconnect(struct transport *transport)
{
	int ret = 0;
	if (transport->disconnect)
		ret = transport->disconnect(transport);
	free(transport);
	return ret;
}<|MERGE_RESOLUTION|>--- conflicted
+++ resolved
@@ -390,14 +390,10 @@
 	int argc;
 	int err;
 
-<<<<<<< HEAD
-	argv = xmalloc((refspec_nr + 12) * sizeof(char *));
-=======
 	if (flags & TRANSPORT_PUSH_MIRROR)
 		return error("http transport does not support mirror mode");
 
-	argv = xmalloc((refspec_nr + 11) * sizeof(char *));
->>>>>>> ff206748
+	argv = xmalloc((refspec_nr + 12) * sizeof(char *));
 	argv[0] = "http-push";
 	argc = 1;
 	if (flags & TRANSPORT_PUSH_ALL)
@@ -667,16 +663,10 @@
 
 	args.receivepack = data->receivepack;
 	args.send_all = !!(flags & TRANSPORT_PUSH_ALL);
-<<<<<<< HEAD
+	args.send_mirror = !!(flags & TRANSPORT_PUSH_MIRROR);
 	args.force_update = !!(flags & TRANSPORT_PUSH_FORCE);
 	args.use_thin_pack = data->thin;
 	args.verbose = !!(flags & TRANSPORT_PUSH_VERBOSE);
-=======
-	args.send_mirror = !!(flags & TRANSPORT_PUSH_MIRROR);
-	args.force_update = !!(flags & TRANSPORT_PUSH_FORCE);
-	args.use_thin_pack = data->thin;
-	args.verbose = transport->verbose;
->>>>>>> ff206748
 	args.dry_run = !!(flags & TRANSPORT_PUSH_DRY_RUN);
 
 	return send_pack(&args, transport->url, transport->remote, refspec_nr, refspec);
