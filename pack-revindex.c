#include "cache.h"
#include "pack-revindex.h"

/*
 * Pack index for existing packs give us easy access to the offsets into
 * corresponding pack file where each object's data starts, but the entries
 * do not store the size of the compressed representation (uncompressed
 * size is easily available by examining the pack entry header).  It is
 * also rather expensive to find the sha1 for an object given its offset.
 *
 * The pack index file is sorted by object name mapping to offset;
 * this revindex array is a list of offset/index_nr pairs
 * ordered by offset, so if you know the offset of an object, next offset
 * is where its packed representation ends and the index_nr can be used to
 * get the object sha1 from the main index.
 */

<<<<<<< HEAD
static struct pack_revindex *pack_revindex;
static int pack_revindex_hashsz;

static int pack_revindex_ix(struct packed_git *p)
{
	unsigned long ui = (unsigned long)(intptr_t)p;
	int i;

	ui = ui ^ (ui >> 16); /* defeat structure alignment */
	i = (int)(ui % pack_revindex_hashsz);
	while (pack_revindex[i].p) {
		if (pack_revindex[i].p == p)
			return i;
		if (++i == pack_revindex_hashsz)
			i = 0;
	}
	return -1 - i;
}

static void init_pack_revindex(void)
{
	int num;
	struct packed_git *p;

	for (num = 0, p = packed_git; p; p = p->next)
		num++;
	if (!num)
		return;
	pack_revindex_hashsz = num * 11;
	pack_revindex = xcalloc(pack_revindex_hashsz, sizeof(*pack_revindex));
	for (p = packed_git; p; p = p->next) {
		num = pack_revindex_ix(p);
		num = - 1 - num;
		pack_revindex[num].p = p;
	}
	/* revindex elements are lazily initialized */
}

=======
>>>>>>> 9d98bbf5
/*
 * This is a least-significant-digit radix sort.
 *
 * It sorts each of the "n" items in "entries" by its offset field. The "max"
 * parameter must be at least as large as the largest offset in the array,
 * and lets us quit the sort early.
 */
static void sort_revindex(struct revindex_entry *entries, unsigned n, off_t max)
{
	/*
	 * We use a "digit" size of 16 bits. That keeps our memory
	 * usage reasonable, and we can generally (for a 4G or smaller
	 * packfile) quit after two rounds of radix-sorting.
	 */
#define DIGIT_SIZE (16)
#define BUCKETS (1 << DIGIT_SIZE)
	/*
	 * We want to know the bucket that a[i] will go into when we are using
	 * the digit that is N bits from the (least significant) end.
	 */
#define BUCKET_FOR(a, i, bits) (((a)[(i)].offset >> (bits)) & (BUCKETS-1))

	/*
	 * We need O(n) temporary storage. Rather than do an extra copy of the
	 * partial results into "entries", we sort back and forth between the
	 * real array and temporary storage. In each iteration of the loop, we
	 * keep track of them with alias pointers, always sorting from "from"
	 * to "to".
	 */
	struct revindex_entry *tmp = xmalloc(n * sizeof(*tmp));
	struct revindex_entry *from = entries, *to = tmp;
	int bits;
	unsigned *pos = xmalloc(BUCKETS * sizeof(*pos));

	/*
	 * If (max >> bits) is zero, then we know that the radix digit we are
	 * on (and any higher) will be zero for all entries, and our loop will
	 * be a no-op, as everybody lands in the same zero-th bucket.
	 */
	for (bits = 0; max >> bits; bits += DIGIT_SIZE) {
		struct revindex_entry *swap;
		unsigned i;

		memset(pos, 0, BUCKETS * sizeof(*pos));

		/*
		 * We want pos[i] to store the index of the last element that
		 * will go in bucket "i" (actually one past the last element).
		 * To do this, we first count the items that will go in each
		 * bucket, which gives us a relative offset from the last
		 * bucket. We can then cumulatively add the index from the
		 * previous bucket to get the true index.
		 */
		for (i = 0; i < n; i++)
			pos[BUCKET_FOR(from, i, bits)]++;
		for (i = 1; i < BUCKETS; i++)
			pos[i] += pos[i-1];

		/*
		 * Now we can drop the elements into their correct buckets (in
		 * our temporary array).  We iterate the pos counter backwards
		 * to avoid using an extra index to count up. And since we are
		 * going backwards there, we must also go backwards through the
		 * array itself, to keep the sort stable.
		 *
		 * Note that we use an unsigned iterator to make sure we can
		 * handle 2^32-1 objects, even on a 32-bit system. But this
		 * means we cannot use the more obvious "i >= 0" loop condition
		 * for counting backwards, and must instead check for
		 * wrap-around with UINT_MAX.
		 */
		for (i = n - 1; i != UINT_MAX; i--)
			to[--pos[BUCKET_FOR(from, i, bits)]] = from[i];

		/*
		 * Now "to" contains the most sorted list, so we swap "from" and
		 * "to" for the next iteration.
		 */
		swap = from;
		from = to;
		to = swap;
	}

	/*
	 * If we ended with our data in the original array, great. If not,
	 * we have to move it back from the temporary storage.
	 */
	if (from != entries)
		memcpy(entries, tmp, n * sizeof(*entries));
	free(tmp);
	free(pos);

#undef BUCKET_FOR
#undef BUCKETS
#undef DIGIT_SIZE
}

/*
 * Ordered list of offsets of objects in the pack.
 */
static void create_pack_revindex(struct packed_git *p)
{
	unsigned num_ent = p->num_objects;
	unsigned i;
	const char *index = p->index_data;

	p->revindex = xmalloc(sizeof(*p->revindex) * (num_ent + 1));
	index += 4 * 256;

	if (p->index_version > 1) {
		const uint32_t *off_32 =
			(uint32_t *)(index + 8 + p->num_objects * (20 + 4));
		const uint32_t *off_64 = off_32 + p->num_objects;
		for (i = 0; i < num_ent; i++) {
			uint32_t off = ntohl(*off_32++);
			if (!(off & 0x80000000)) {
				p->revindex[i].offset = off;
			} else {
				p->revindex[i].offset =
					((uint64_t)ntohl(*off_64++)) << 32;
				p->revindex[i].offset |=
					ntohl(*off_64++);
			}
			p->revindex[i].nr = i;
		}
	} else {
		for (i = 0; i < num_ent; i++) {
			uint32_t hl = *((uint32_t *)(index + 24 * i));
			p->revindex[i].offset = ntohl(hl);
			p->revindex[i].nr = i;
		}
	}

	/* This knows the pack format -- the 20-byte trailer
	 * follows immediately after the last object data.
	 */
	p->revindex[num_ent].offset = p->pack_size - 20;
	p->revindex[num_ent].nr = -1;
	sort_revindex(p->revindex, num_ent, p->pack_size);
}

void load_pack_revindex(struct packed_git *p)
{
	if (!p->revindex)
		create_pack_revindex(p);
}

int find_revindex_position(struct packed_git *p, off_t ofs)
{
	int lo = 0;
	int hi = p->num_objects + 1;
	struct revindex_entry *revindex = p->revindex;

	do {
		unsigned mi = lo + (hi - lo) / 2;
		if (revindex[mi].offset == ofs) {
			return mi;
		} else if (ofs < revindex[mi].offset)
			hi = mi;
		else
			lo = mi + 1;
	} while (lo < hi);

	error("bad offset for revindex");
	return -1;
}

struct revindex_entry *find_pack_revindex(struct packed_git *p, off_t ofs)
{
	int pos;

	load_pack_revindex(p);
	pos = find_revindex_position(p, ofs);

	if (pos < 0)
		return NULL;

	return p->revindex + pos;
}<|MERGE_RESOLUTION|>--- conflicted
+++ resolved
@@ -15,47 +15,6 @@
  * get the object sha1 from the main index.
  */
 
-<<<<<<< HEAD
-static struct pack_revindex *pack_revindex;
-static int pack_revindex_hashsz;
-
-static int pack_revindex_ix(struct packed_git *p)
-{
-	unsigned long ui = (unsigned long)(intptr_t)p;
-	int i;
-
-	ui = ui ^ (ui >> 16); /* defeat structure alignment */
-	i = (int)(ui % pack_revindex_hashsz);
-	while (pack_revindex[i].p) {
-		if (pack_revindex[i].p == p)
-			return i;
-		if (++i == pack_revindex_hashsz)
-			i = 0;
-	}
-	return -1 - i;
-}
-
-static void init_pack_revindex(void)
-{
-	int num;
-	struct packed_git *p;
-
-	for (num = 0, p = packed_git; p; p = p->next)
-		num++;
-	if (!num)
-		return;
-	pack_revindex_hashsz = num * 11;
-	pack_revindex = xcalloc(pack_revindex_hashsz, sizeof(*pack_revindex));
-	for (p = packed_git; p; p = p->next) {
-		num = pack_revindex_ix(p);
-		num = - 1 - num;
-		pack_revindex[num].p = p;
-	}
-	/* revindex elements are lazily initialized */
-}
-
-=======
->>>>>>> 9d98bbf5
 /*
  * This is a least-significant-digit radix sort.
  *
