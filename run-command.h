#ifndef RUN_COMMAND_H
#define RUN_COMMAND_H

#include "thread-utils.h"

#include "strvec.h"

/**
 * The run-command API offers a versatile tool to run sub-processes with
 * redirected input and output as well as with a modified environment
 * and an alternate current directory.
 *
 * A similar API offers the capability to run a function asynchronously,
 * which is primarily used to capture the output that the function
 * produces in the caller in order to process it.
 */


/**
 * This describes the arguments, redirections, and environment of a
 * command to run in a sub-process.
 *
 * The caller:
 *
 * 1. allocates and clears (using child_process_init() or
 *    CHILD_PROCESS_INIT) a struct child_process variable;
 * 2. initializes the members;
 * 3. calls start_command();
 * 4. processes the data;
 * 5. closes file descriptors (if necessary; see below);
 * 6. calls finish_command().
 *
 * Special forms of redirection are available by setting these members
 * to 1:
 *
 *  .no_stdin, .no_stdout, .no_stderr: The respective channel is
 *		redirected to /dev/null.
 *
 *	.stdout_to_stderr: stdout of the child is redirected to its
 *		stderr. This happens after stderr is itself redirected.
 *		So stdout will follow stderr to wherever it is
 *		redirected.
 */
struct child_process {

	/**
	 * The .args is a `struct strvec', use that API to manipulate
	 * it, e.g. strvec_pushv() to add an existing "const char **"
	 * vector.
	 *
	 * If the command to run is a git command, set the first
	 * element in the strvec to the command name without the
	 * 'git-' prefix and set .git_cmd = 1.
	 *
	 * The memory in .args will be cleaned up automatically during
	 * `finish_command` (or during `start_command` when it is unsuccessful).
	 */
	struct strvec args;

	/**
	 * Like .args the .env is a `struct strvec'.
	 *
	 * To modify the environment of the sub-process, specify an array of
	 * environment settings. Each string in the array manipulates the
	 * environment.
	 *
	 * - If the string is of the form "VAR=value", i.e. it contains '='
	 *   the variable is added to the child process's environment.
	 *
	 * - If the string does not contain '=', it names an environment
	 *   variable that will be removed from the child process's environment.
	 *
	 * The memory in .env will be cleaned up automatically during
	 * `finish_command` (or during `start_command` when it is unsuccessful).
	 */
	struct strvec env;
	pid_t pid;

	int trace2_child_id;
	uint64_t trace2_child_us_start;
	const char *trace2_child_class;
	const char *trace2_hook_name;

	/*
	 * Using .in, .out, .err:
	 * - Specify 0 for no redirections. No new file descriptor is allocated.
	 * (child inherits stdin, stdout, stderr from parent).
	 * - Specify -1 to have a pipe allocated as follows:
	 *     .in: returns the writable pipe end; parent writes to it,
	 *          the readable pipe end becomes child's stdin
	 *     .out, .err: returns the readable pipe end; parent reads from
	 *          it, the writable pipe end becomes child's stdout/stderr
	 *   The caller of start_command() must close the returned FDs
	 *   after it has completed reading from/writing to it!
	 * - Specify > 0 to set a channel to a particular FD as follows:
	 *     .in: a readable FD, becomes child's stdin
	 *     .out: a writable FD, becomes child's stdout/stderr
	 *     .err: a writable FD, becomes child's stderr
	 *   The specified FD is closed by start_command(), even in case
	 *   of errors!
	 */
	int in;
	int out;
	int err;

	/**
	 * To specify a new initial working directory for the sub-process,
	 * specify it in the .dir member.
	 */
	const char *dir;

	unsigned no_stdin:1;
	unsigned no_stdout:1;
	unsigned no_stderr:1;
	unsigned git_cmd:1; /* if this is to be git sub-command */

	/**
	 * If the program cannot be found, the functions return -1 and set
	 * errno to ENOENT. Normally, an error message is printed, but if
	 * .silent_exec_failure is set to 1, no message is printed for this
	 * special error condition.
	 */
	unsigned silent_exec_failure:1;

	/**
	 * Run the command from argv[0] using a shell (but note that we may
	 * still optimize out the shell call if the command contains no
	 * metacharacters). Note that further arguments to the command in
	 * argv[1], etc, do not need to be shell-quoted.
	 */
	unsigned use_shell:1;

	/**
	 * Release any open file handles to the object store before running
	 * the command; This is necessary e.g. when the spawned process may
	 * want to repack because that would delete `.pack` files (and on
	 * Windows, you cannot delete files that are still in use).
	 */
	unsigned close_object_store:1;

	unsigned stdout_to_stderr:1;
	unsigned clean_on_exit:1;
	unsigned wait_after_clean:1;
	void (*clean_on_exit_handler)(struct child_process *process);
};

#define CHILD_PROCESS_INIT { \
	.args = STRVEC_INIT, \
	.env = STRVEC_INIT, \
}

/**
 * The functions: start_command, finish_command, run_command do the following:
 *
 * - If a system call failed, errno is set and -1 is returned. A diagnostic
 *   is printed.
 *
 * - If the program was not found, then -1 is returned and errno is set to
 *   ENOENT; a diagnostic is printed only if .silent_exec_failure is 0.
 *
 * - Otherwise, the program is run. If it terminates regularly, its exit
 *   code is returned. No diagnostic is printed, even if the exit code is
 *   non-zero.
 *
 * - If the program terminated due to a signal, then the return value is the
 *   signal number + 128, ie. the same value that a POSIX shell's $? would
 *   report.  A diagnostic is printed.
 *
 */

/**
 * Initialize a struct child_process variable.
 */
void child_process_init(struct child_process *);

/**
 * Release the memory associated with the struct child_process.
 * Most users of the run-command API don't need to call this
 * function explicitly because `start_command` invokes it on
 * failure and `finish_command` calls it automatically already.
 */
void child_process_clear(struct child_process *);

int is_executable(const char *name);

/**
 * Check if the command exists on $PATH. This emulates the path search that
 * execvp would perform, without actually executing the command so it
 * can be used before fork() to prepare to run a command using
 * execve() or after execvp() to diagnose why it failed.
 *
 * The caller should ensure that command contains no directory separators.
 *
 * Returns 1 if it is found in $PATH or 0 if the command could not be found.
 */
int exists_in_PATH(const char *command);

/**
 * Start a sub-process. Takes a pointer to a `struct child_process`
 * that specifies the details and returns pipe FDs (if requested).
 * See below for details.
 */
int start_command(struct child_process *);

/**
 * Wait for the completion of a sub-process that was started with
 * start_command().
 */
int finish_command(struct child_process *);

int finish_command_in_signal(struct child_process *);

/**
 * A convenience function that encapsulates a sequence of
 * start_command() followed by finish_command(). Takes a pointer
 * to a `struct child_process` that specifies the details.
 */
int run_command(struct child_process *);

/*
 * Trigger an auto-gc
 */
int run_auto_maintenance(int quiet);

/**
 * Execute the given command, sending "in" to its stdin, and capturing its
 * stdout and stderr in the "out" and "err" strbufs. Any of the three may
 * be NULL to skip processing.
 *
 * Returns -1 if starting the command fails or reading fails, and otherwise
 * returns the exit code of the command. Any output collected in the
 * buffers is kept even if the command returns a non-zero exit. The hint fields
 * gives starting sizes for the strbuf allocations.
 *
 * The fields of "cmd" should be set up as they would for a normal run_command
 * invocation. But note that there is no need to set the in, out, or err
 * fields; pipe_command handles that automatically.
 */
int pipe_command(struct child_process *cmd,
		 const char *in, size_t in_len,
		 struct strbuf *out, size_t out_hint,
		 struct strbuf *err, size_t err_hint);

/**
 * Convenience wrapper around pipe_command for the common case
 * of capturing only stdout.
 */
static inline int capture_command(struct child_process *cmd,
				  struct strbuf *out,
				  size_t hint)
{
	return pipe_command(cmd, NULL, 0, out, hint, NULL, 0);
}

/*
 * The purpose of the following functions is to feed a pipe by running
 * a function asynchronously and providing output that the caller reads.
 *
 * It is expected that no synchronization and mutual exclusion between
 * the caller and the feed function is necessary so that the function
 * can run in a thread without interfering with the caller.
 *
 * The caller:
 *
 * 1. allocates and clears (memset(&asy, 0, sizeof(asy));) a
 *    struct async variable;
 * 2. initializes .proc and .data;
 * 3. calls start_async();
 * 4. processes communicates with proc through .in and .out;
 * 5. closes .in and .out;
 * 6. calls finish_async().
 *
 * There are serious restrictions on what the asynchronous function can do
 * because this facility is implemented by a thread in the same address
 * space on most platforms (when pthreads is available), but by a pipe to
 * a forked process otherwise:
 *
 * - It cannot change the program's state (global variables, environment,
 *   etc.) in a way that the caller notices; in other words, .in and .out
 *   are the only communication channels to the caller.
 *
 * - It must not change the program's state that the caller of the
 *   facility also uses.
 *
 */
struct async {

	/**
	 * The function pointer in .proc has the following signature:
	 *
	 *	int proc(int in, int out, void *data);
	 *
	 * - in, out specifies a set of file descriptors to which the function
	 *  must read/write the data that it needs/produces.  The function
	 *  *must* close these descriptors before it returns.  A descriptor
	 *  may be -1 if the caller did not configure a descriptor for that
	 *  direction.
	 *
	 * - data is the value that the caller has specified in the .data member
	 *  of struct async.
	 *
	 * - The return value of the function is 0 on success and non-zero
	 *  on failure. If the function indicates failure, finish_async() will
	 *  report failure as well.
	 *
	 */
	int (*proc)(int in, int out, void *data);

	void *data;

	/**
	 * The members .in, .out are used to provide a set of fd's for
	 * communication between the caller and the callee as follows:
	 *
	 * - Specify 0 to have no file descriptor passed.  The callee will
	 *   receive -1 in the corresponding argument.
	 *
	 * - Specify < 0 to have a pipe allocated; start_async() replaces
	 *   with the pipe FD in the following way:
	 *
	 * 	.in: Returns the writable pipe end into which the caller
	 * 	writes; the readable end of the pipe becomes the function's
	 * 	in argument.
	 *
	 * 	.out: Returns the readable pipe end from which the caller
	 * 	reads; the writable end of the pipe becomes the function's
	 * 	out argument.
	 *
	 *   The caller of start_async() must close the returned FDs after it
	 *   has completed reading from/writing from them.
	 *
	 * - Specify a file descriptor > 0 to be used by the function:
	 *
	 * 	.in: The FD must be readable; it becomes the function's in.
	 * 	.out: The FD must be writable; it becomes the function's out.
	 *
	 *   The specified FD is closed by start_async(), even if it fails to
	 *   run the function.
	 */
	int in;		/* caller writes here and closes it */
	int out;	/* caller reads from here and closes it */
#ifdef NO_PTHREADS
	pid_t pid;
#else
	pthread_t tid;
	int proc_in;
	int proc_out;
#endif
	int isolate_sigpipe;
};

/**
 * Run a function asynchronously. Takes a pointer to a `struct
 * async` that specifies the details and returns a set of pipe FDs
 * for communication with the function. See below for details.
 */
int start_async(struct async *async);

/**
 * Wait for the completion of an asynchronous function that was
 * started with start_async().
 */
int finish_async(struct async *async);

int in_async(void);
int async_with_fork(void);
void check_pipe(int err);

/**
 * This callback should initialize the child process and preload the
 * error channel if desired. The preloading of is useful if you want to
 * have a message printed directly before the output of the child process.
 * pp_cb is the callback cookie as passed to run_processes_parallel.
 * You can store a child process specific callback cookie in pp_task_cb.
 *
 * See run_processes_parallel() below for a discussion of the "struct
 * strbuf *out" parameter.
 *
 * Even after returning 0 to indicate that there are no more processes,
 * this function will be called again until there are no more running
 * child processes.
 *
 * Return 1 if the next child is ready to run.
 * Return 0 if there are currently no more tasks to be processed.
 * To send a signal to other child processes for abortion,
 * return the negative signal number.
 */
typedef int (*get_next_task_fn)(struct child_process *cp,
				struct strbuf *out,
				void *pp_cb,
				void **pp_task_cb);

/**
 * This callback is called whenever there are problems starting
 * a new process.
 *
 * See run_processes_parallel() below for a discussion of the "struct
 * strbuf *out" parameter.
 *
 * pp_cb is the callback cookie as passed into run_processes_parallel,
 * pp_task_cb is the callback cookie as passed into get_next_task_fn.
 *
 * Return 0 to continue the parallel processing. To abort return non zero.
 * To send a signal to other child processes for abortion, return
 * the negative signal number.
 */
typedef int (*start_failure_fn)(struct strbuf *out,
				void *pp_cb,
				void *pp_task_cb);

/**
 * This callback is called whenever output from a child process is buffered
 * 
 * "struct strbuf *process_out" contains the output from the child process
 * 
 * See run_processes_parallel() below for a discussion of the "struct
 * strbuf *out" parameter.
 *
 * pp_cb is the callback cookie as passed into run_processes_parallel,
 * pp_task_cb is the callback cookie as passed into get_next_task_fn.
 *
 * This function is incompatible with "ungroup"
 */
typedef void (*duplicate_output_fn)(struct strbuf *process_out,
				    struct strbuf *out,
				    void *pp_cb,
				    void *pp_task_cb);

/**
 * This callback is called on every child process that finished processing.
 *
 * See run_processes_parallel() below for a discussion of the "struct
 * strbuf *out" parameter.
 *
 * pp_cb is the callback cookie as passed into run_processes_parallel,
 * pp_task_cb is the callback cookie as passed into get_next_task_fn.
 *
 * Return 0 to continue the parallel processing.  To abort return non zero.
 * To send a signal to other child processes for abortion, return
 * the negative signal number.
 */
typedef int (*task_finished_fn)(int result,
				struct strbuf *out,
				void *pp_cb,
				void *pp_task_cb);

/**
 * Option used by run_processes_parallel(), { 0 }-initialized means no
 * options.
 */
struct run_process_parallel_opts
{
	/**
	 * tr2_category & tr2_label: sets the trace2 category and label for
	 * logging. These must either be unset, or both of them must be set.
	 */
	const char *tr2_category;
	const char *tr2_label;

	/**
	 * processes: see 'processes' in run_processes_parallel() below.
	 */
	size_t processes;

	/**
	 * ungroup: see 'ungroup' in run_processes_parallel() below.
	 */
	unsigned int ungroup:1;

	/**
	 * get_next_task: See get_next_task_fn() above. This must be
	 * specified.
	 */
	get_next_task_fn get_next_task;

	/**
	 * start_failure: See start_failure_fn() above. This can be
	 * NULL to omit any special handling.
	 */
	start_failure_fn start_failure;

	/**
<<<<<<< HEAD
=======
	 * duplicate_output: See duplicate_output_fn() above. This should be
	 * NULL unless process specific output is needed
	 */
	duplicate_output_fn duplicate_output;

	/**
>>>>>>> 705f2474
	 * task_finished: See task_finished_fn() above. This can be
	 * NULL to omit any special handling.
	 */
	task_finished_fn task_finished;

	/**
	 * data: user data, will be passed as "pp_cb" to the callback
	 * parameters.
	 */
	void *data;
};

/**
 * Options are passed via the "struct run_process_parallel_opts" above.
 *
 * Runs N 'processes' at the same time. Whenever a process can be
 * started, the callback opts.get_next_task is called to obtain the data
 * required to start another child process.
 *
 * The children started via this function run in parallel. Their output
 * (both stdout and stderr) is routed to stderr in a manner that output
 * from different tasks does not interleave (but see "ungroup" below).
 *
 * If the "ungroup" option isn't specified, the API will set the
 * "stdout_to_stderr" parameter in "struct child_process" and provide
 * the callbacks with a "struct strbuf *out" parameter to write output
 * to. In this case the callbacks must not write to stdout or
 * stderr as such output will mess up the output of the other parallel
 * processes. If "ungroup" option is specified callbacks will get a
 * NULL "struct strbuf *out" parameter, and are responsible for
 * emitting their own output, including dealing with any race
 * conditions due to writing in parallel to stdout and stderr.
 */
void run_processes_parallel(const struct run_process_parallel_opts *opts);

/**
 * Convenience function which prepares env for a command to be run in a
 * new repo. This adds all GIT_* environment variables to env with the
 * exception of GIT_CONFIG_PARAMETERS and GIT_CONFIG_COUNT (which cause the
 * corresponding environment variables to be unset in the subprocess) and adds
 * an environment variable pointing to new_git_dir. See local_repo_env in
 * cache.h for more information.
 */
void prepare_other_repo_env(struct strvec *env, const char *new_git_dir);

/**
 * Possible return values for start_bg_command().
 */
enum start_bg_result {
	/* child process is "ready" */
	SBGR_READY = 0,

	/* child process could not be started */
	SBGR_ERROR,

	/* callback error when testing for "ready" */
	SBGR_CB_ERROR,

	/* timeout expired waiting for child to become "ready" */
	SBGR_TIMEOUT,

	/* child process exited or was signalled before becomming "ready" */
	SBGR_DIED,
};

/**
 * Callback used by start_bg_command() to ask whether the
 * child process is ready or needs more time to become "ready".
 *
 * The callback will receive the cmd and cb_data arguments given to
 * start_bg_command().
 *
 * Returns 1 is child needs more time (subject to the requested timeout).
 * Returns 0 if child is "ready".
 * Returns -1 on any error and cause start_bg_command() to also error out.
 */
typedef int(start_bg_wait_cb)(const struct child_process *cmd, void *cb_data);

/**
 * Start a command in the background.  Wait long enough for the child
 * to become "ready" (as defined by the provided callback).  Capture
 * immediate errors (like failure to start) and any immediate exit
 * status (such as a shutdown/signal before the child became "ready")
 * and return this like start_command().
 *
 * We run a custom wait loop using the provided callback to wait for
 * the child to start and become "ready".  This is limited by the given
 * timeout value.
 *
 * If the child does successfully start and become "ready", we orphan
 * it into the background.
 *
 * The caller must not call finish_command().
 *
 * The opaque cb_data argument will be forwarded to the callback for
 * any instance data that it might require.  This may be NULL.
 */
enum start_bg_result start_bg_command(struct child_process *cmd,
				      start_bg_wait_cb *wait_cb,
				      void *cb_data,
				      unsigned int timeout_sec);

#endif<|MERGE_RESOLUTION|>--- conflicted
+++ resolved
@@ -480,15 +480,12 @@
 	start_failure_fn start_failure;
 
 	/**
-<<<<<<< HEAD
-=======
 	 * duplicate_output: See duplicate_output_fn() above. This should be
 	 * NULL unless process specific output is needed
 	 */
 	duplicate_output_fn duplicate_output;
 
 	/**
->>>>>>> 705f2474
 	 * task_finished: See task_finished_fn() above. This can be
 	 * NULL to omit any special handling.
 	 */
