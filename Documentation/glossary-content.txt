--- conflicted
+++ resolved
@@ -100,11 +100,6 @@
 
 [[def_detached_HEAD]]detached HEAD::
 	Normally the <<def_HEAD,HEAD>> stores the name of a
-<<<<<<< HEAD
-	<<def_branch,branch>>.  However, Git also allows you to <<def_checkout,check out>>
-	an arbitrary <<def_commit,commit>> that isn't necessarily the tip of any
-	particular branch.  In this case HEAD is said to be "detached".
-=======
 	<<def_branch,branch>>, and commands that operate on the
 	history HEAD represents operate on the history leading to the
 	tip of the branch the HEAD points at.  However, Git also
@@ -121,7 +116,6 @@
 branch --set-upstream-to` that sets what remote tracking branch the
 current branch integrates with) obviously do not work, as there is no
 (real) current branch to ask about in this state.
->>>>>>> 1d77d249
 
 [[def_dircache]]dircache::
 	You are *waaaaay* behind. See <<def_index,index>>.
