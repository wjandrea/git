--- conflicted
+++ resolved
@@ -40,11 +40,6 @@
 # Used on Git's side to reflect empty edit messages on the wiki
 use constant EMPTY_MESSAGE => '*Empty MediaWiki Message*';
 
-<<<<<<< HEAD
-if (@ARGV != 2) {
-	exit_error_usage();
-}
-=======
 use constant EMPTY => q{};
 
 # Number of pages taken into account at once in submodule get_mw_page_list
@@ -56,7 +51,10 @@
 use constant BATCH_SIZE => 10;
 
 use constant HTTP_CODE_OK => 200;
->>>>>>> d8e7c67e
+
+if (@ARGV != 2) {
+	exit_error_usage();
+}
 
 my $remotename = $ARGV[0];
 my $url = $ARGV[1];
@@ -153,7 +151,6 @@
 
 ########################## Functions ##############################
 
-<<<<<<< HEAD
 ## error handling
 sub exit_error_usage {
 	die "ERROR: git-remote-mediawiki module was not called with a correct number of\n" .
@@ -163,7 +160,8 @@
 	    "This module can be used the following way:\n" .
 	    "\tgit clone mediawiki://<address of a mediawiki>\n" .
 	    "Then, use git commit, push and pull as with every normal git repository.\n";
-=======
+}
+
 sub parse_command {
 	my ($line) = @_;
 	my @cmd = split(/ /, $line);
@@ -196,7 +194,6 @@
 		return 0;
 	}
 	return 1;
->>>>>>> d8e7c67e
 }
 
 # MediaWiki API instance, created lazily.
