--- conflicted
+++ resolved
@@ -334,20 +334,11 @@
 					hashclr(sha1);
 					flag |= REF_ISBROKEN;
 				}
-<<<<<<< HEAD
-			} else if (!resolve_ref(ref, sha1, 1, &flag)) {
+			} else if (read_ref_full(ref, sha1, 1, &flag)) {
 				hashclr(sha1);
 				flag |= REF_ISBROKEN;
 			}
 			add_ref(ref, sha1, flag, 1, array, NULL);
-=======
-			} else
-				if (read_ref_full(ref, sha1, 1, &flag)) {
-					hashclr(sha1);
-					flag |= REF_ISBROKEN;
-				}
-			add_ref(ref, sha1, flag, array, NULL);
->>>>>>> d5a35c11
 		}
 		free(ref);
 		closedir(dir);
