#include "cache.h"
#include "attr.h"
#include "run-command.h"
#include "quote.h"
#include "sigchain.h"

/*
 * convert.c - convert a file when checking it out and checking it in.
 *
 * This should use the pathname to decide on whether it wants to do some
 * more interesting conversions (automatic gzip/unzip, general format
 * conversions etc etc), but by default it just does automatic CRLF<->LF
 * translation when the "text" attribute or "auto_crlf" option is set.
 */

/* Stat bits: When BIN is set, the txt bits are unset */
#define CONVERT_STAT_BITS_TXT_LF    0x1
#define CONVERT_STAT_BITS_TXT_CRLF  0x2
#define CONVERT_STAT_BITS_BIN       0x4

enum crlf_action {
	CRLF_UNDEFINED,
	CRLF_BINARY,
	CRLF_TEXT,
	CRLF_TEXT_INPUT,
	CRLF_TEXT_CRLF,
	CRLF_AUTO,
	CRLF_AUTO_INPUT,
	CRLF_AUTO_CRLF
};

struct text_stat {
	/* NUL, CR, LF and CRLF counts */
	unsigned nul, lonecr, lonelf, crlf;

	/* These are just approximations! */
	unsigned printable, nonprintable;
};

static void gather_stats(const char *buf, unsigned long size, struct text_stat *stats)
{
	unsigned long i;

	memset(stats, 0, sizeof(*stats));

	for (i = 0; i < size; i++) {
		unsigned char c = buf[i];
		if (c == '\r') {
			if (i+1 < size && buf[i+1] == '\n') {
				stats->crlf++;
				i++;
			} else
				stats->lonecr++;
			continue;
		}
		if (c == '\n') {
			stats->lonelf++;
			continue;
		}
		if (c == 127)
			/* DEL */
			stats->nonprintable++;
		else if (c < 32) {
			switch (c) {
				/* BS, HT, ESC and FF */
			case '\b': case '\t': case '\033': case '\014':
				stats->printable++;
				break;
			case 0:
				stats->nul++;
				/* fall through */
			default:
				stats->nonprintable++;
			}
		}
		else
			stats->printable++;
	}

	/* If file ends with EOF then don't count this EOF as non-printable. */
	if (size >= 1 && buf[size-1] == '\032')
		stats->nonprintable--;
}

/*
 * The same heuristics as diff.c::mmfile_is_binary()
 * We treat files with bare CR as binary
 */
static int convert_is_binary(unsigned long size, const struct text_stat *stats)
{
	if (stats->lonecr)
		return 1;
	if (stats->nul)
		return 1;
	if ((stats->printable >> 7) < stats->nonprintable)
		return 1;
	return 0;
}

static unsigned int gather_convert_stats(const char *data, unsigned long size)
{
	struct text_stat stats;
	int ret = 0;
	if (!data || !size)
		return 0;
	gather_stats(data, size, &stats);
	if (convert_is_binary(size, &stats))
		ret |= CONVERT_STAT_BITS_BIN;
	if (stats.crlf)
		ret |= CONVERT_STAT_BITS_TXT_CRLF;
	if (stats.lonelf)
		ret |=  CONVERT_STAT_BITS_TXT_LF;

	return ret;
}

static const char *gather_convert_stats_ascii(const char *data, unsigned long size)
<<<<<<< HEAD
{
	unsigned int convert_stats = gather_convert_stats(data, size);

	if (convert_stats & CONVERT_STAT_BITS_BIN)
		return "-text";
	switch (convert_stats) {
	case CONVERT_STAT_BITS_TXT_LF:
		return "lf";
	case CONVERT_STAT_BITS_TXT_CRLF:
		return "crlf";
	case CONVERT_STAT_BITS_TXT_LF | CONVERT_STAT_BITS_TXT_CRLF:
		return "mixed";
	default:
		return "none";
	}
}

const char *get_cached_convert_stats_ascii(const char *path)
{
	const char *ret;
	unsigned long sz;
	void *data = read_blob_data_from_cache(path, &sz);
	ret = gather_convert_stats_ascii(data, sz);
	free(data);
	return ret;
}

const char *get_wt_convert_stats_ascii(const char *path)
{
	const char *ret = "";
	struct strbuf sb = STRBUF_INIT;
	if (strbuf_read_file(&sb, path, 0) >= 0)
		ret = gather_convert_stats_ascii(sb.buf, sb.len);
	strbuf_release(&sb);
	return ret;
}

static int text_eol_is_crlf(void)
{
	if (auto_crlf == AUTO_CRLF_TRUE)
		return 1;
	else if (auto_crlf == AUTO_CRLF_INPUT)
		return 0;
	if (core_eol == EOL_CRLF)
		return 1;
	if (core_eol == EOL_UNSET && EOL_NATIVE == EOL_CRLF)
		return 1;
	return 0;
}

static enum eol output_eol(enum crlf_action crlf_action)
{
	switch (crlf_action) {
	case CRLF_BINARY:
		return EOL_UNSET;
	case CRLF_TEXT_CRLF:
		return EOL_CRLF;
	case CRLF_TEXT_INPUT:
		return EOL_LF;
	case CRLF_UNDEFINED:
	case CRLF_AUTO_CRLF:
		return EOL_CRLF;
	case CRLF_AUTO_INPUT:
		return EOL_LF;
	case CRLF_TEXT:
	case CRLF_AUTO:
		/* fall through */
		return text_eol_is_crlf() ? EOL_CRLF : EOL_LF;
	}
	warning("Illegal crlf_action %d\n", (int)crlf_action);
	return core_eol;
}

static void check_safe_crlf(const char *path, enum crlf_action crlf_action,
                            struct text_stat *stats, enum safe_crlf checksafe)
=======
>>>>>>> 6ebdac1b
{
	unsigned int convert_stats = gather_convert_stats(data, size);

	if (convert_stats & CONVERT_STAT_BITS_BIN)
		return "-text";
	switch (convert_stats) {
	case CONVERT_STAT_BITS_TXT_LF:
		return "lf";
	case CONVERT_STAT_BITS_TXT_CRLF:
		return "crlf";
	case CONVERT_STAT_BITS_TXT_LF | CONVERT_STAT_BITS_TXT_CRLF:
		return "mixed";
	default:
		return "none";
	}
}

<<<<<<< HEAD
	if (output_eol(crlf_action) == EOL_LF) {
=======
const char *get_cached_convert_stats_ascii(const char *path)
{
	const char *ret;
	unsigned long sz;
	void *data = read_blob_data_from_cache(path, &sz);
	ret = gather_convert_stats_ascii(data, sz);
	free(data);
	return ret;
}

const char *get_wt_convert_stats_ascii(const char *path)
{
	const char *ret = "";
	struct strbuf sb = STRBUF_INIT;
	if (strbuf_read_file(&sb, path, 0) >= 0)
		ret = gather_convert_stats_ascii(sb.buf, sb.len);
	strbuf_release(&sb);
	return ret;
}

static int text_eol_is_crlf(void)
{
	if (auto_crlf == AUTO_CRLF_TRUE)
		return 1;
	else if (auto_crlf == AUTO_CRLF_INPUT)
		return 0;
	if (core_eol == EOL_CRLF)
		return 1;
	if (core_eol == EOL_UNSET && EOL_NATIVE == EOL_CRLF)
		return 1;
	return 0;
}

static enum eol output_eol(enum crlf_action crlf_action)
{
	switch (crlf_action) {
	case CRLF_BINARY:
		return EOL_UNSET;
	case CRLF_TEXT_CRLF:
		return EOL_CRLF;
	case CRLF_TEXT_INPUT:
		return EOL_LF;
	case CRLF_UNDEFINED:
	case CRLF_AUTO_CRLF:
		return EOL_CRLF;
	case CRLF_AUTO_INPUT:
		return EOL_LF;
	case CRLF_TEXT:
	case CRLF_AUTO:
		/* fall through */
		return text_eol_is_crlf() ? EOL_CRLF : EOL_LF;
	}
	warning("Illegal crlf_action %d\n", (int)crlf_action);
	return core_eol;
}

static void check_safe_crlf(const char *path, enum crlf_action crlf_action,
			    struct text_stat *old_stats, struct text_stat *new_stats,
			    enum safe_crlf checksafe)
{
	if (old_stats->crlf && !new_stats->crlf ) {
>>>>>>> 6ebdac1b
		/*
		 * CRLFs would not be restored by checkout
		 */
<<<<<<< HEAD
		if (stats->crlf) {
			if (checksafe == SAFE_CRLF_WARN)
				warning("CRLF will be replaced by LF in %s.\nThe file will have its original line endings in your working directory.", path);
			else /* i.e. SAFE_CRLF_FAIL */
				die("CRLF would be replaced by LF in %s.", path);
		}
	} else if (output_eol(crlf_action) == EOL_CRLF) {
=======
		if (checksafe == SAFE_CRLF_WARN)
			warning("CRLF will be replaced by LF in %s.\nThe file will have its original line endings in your working directory.", path);
		else /* i.e. SAFE_CRLF_FAIL */
			die("CRLF would be replaced by LF in %s.", path);
	} else if (old_stats->lonelf && !new_stats->lonelf ) {
>>>>>>> 6ebdac1b
		/*
		 * CRLFs would be added by checkout
		 */
<<<<<<< HEAD
		if (stats->lonelf) {
			if (checksafe == SAFE_CRLF_WARN)
				warning("LF will be replaced by CRLF in %s.\nThe file will have its original line endings in your working directory.", path);
			else /* i.e. SAFE_CRLF_FAIL */
				die("LF would be replaced by CRLF in %s", path);
		}
=======
		if (checksafe == SAFE_CRLF_WARN)
			warning("LF will be replaced by CRLF in %s.\nThe file will have its original line endings in your working directory.", path);
		else /* i.e. SAFE_CRLF_FAIL */
			die("LF would be replaced by CRLF in %s", path);
>>>>>>> 6ebdac1b
	}
}

static int has_cr_in_index(const char *path)
{
	unsigned long sz;
	void *data;
	int has_cr;

	data = read_blob_data_from_cache(path, &sz);
	if (!data)
		return 0;
	has_cr = memchr(data, '\r', sz) != NULL;
	free(data);
	return has_cr;
}

<<<<<<< HEAD
=======
static int will_convert_lf_to_crlf(size_t len, struct text_stat *stats,
				   enum crlf_action crlf_action)
{
	if (output_eol(crlf_action) != EOL_CRLF)
		return 0;
	/* No "naked" LF? Nothing to convert, regardless. */
	if (!stats->lonelf)
		return 0;

	if (crlf_action == CRLF_AUTO || crlf_action == CRLF_AUTO_INPUT || crlf_action == CRLF_AUTO_CRLF) {
		/* If we have any CR or CRLF line endings, we do not touch it */
		/* This is the new safer autocrlf-handling */
		if (stats->lonecr || stats->crlf)
			return 0;

		if (convert_is_binary(len, stats))
			return 0;
	}
	return 1;

}

>>>>>>> 6ebdac1b
static int crlf_to_git(const char *path, const char *src, size_t len,
		       struct strbuf *buf,
		       enum crlf_action crlf_action, enum safe_crlf checksafe)
{
	struct text_stat stats;
	char *dst;
	int convert_crlf_into_lf;

	if (crlf_action == CRLF_BINARY ||
	    (src && !len))
		return 0;

	/*
	 * If we are doing a dry-run and have no source buffer, there is
	 * nothing to analyze; we must assume we would convert.
	 */
	if (!buf && !src)
		return 1;

	gather_stats(src, len, &stats);
	/* Optimization: No CRLF? Nothing to convert, regardless. */
	convert_crlf_into_lf = !!stats.crlf;

	if (crlf_action == CRLF_AUTO || crlf_action == CRLF_AUTO_INPUT || crlf_action == CRLF_AUTO_CRLF) {
		if (convert_is_binary(len, &stats))
			return 0;
		/*
		 * If the file in the index has any CR in it, do not convert.
		 * This is the new safer autocrlf handling.
		 */
		if (checksafe == SAFE_CRLF_RENORMALIZE)
			checksafe = SAFE_CRLF_FALSE;
		else if (has_cr_in_index(path))
<<<<<<< HEAD
			return 0;
	}
	check_safe_crlf(path, crlf_action, &stats, checksafe);

	/* Optimization: No CRLF? Nothing to convert, regardless. */
	if (!stats.crlf)
=======
			convert_crlf_into_lf = 0;
	}
	if (checksafe && len) {
		struct text_stat new_stats;
		memcpy(&new_stats, &stats, sizeof(new_stats));
		/* simulate "git add" */
		if (convert_crlf_into_lf) {
			new_stats.lonelf += new_stats.crlf;
			new_stats.crlf = 0;
		}
		/* simulate "git checkout" */
		if (will_convert_lf_to_crlf(len, &new_stats, crlf_action)) {
			new_stats.crlf += new_stats.lonelf;
			new_stats.lonelf = 0;
		}
		check_safe_crlf(path, crlf_action, &stats, &new_stats, checksafe);
	}
	if (!convert_crlf_into_lf)
>>>>>>> 6ebdac1b
		return 0;

	/*
	 * At this point all of our source analysis is done, and we are sure we
	 * would convert. If we are in dry-run mode, we can give an answer.
	 */
	if (!buf)
		return 1;

	/* only grow if not in place */
	if (strbuf_avail(buf) + buf->len < len)
		strbuf_grow(buf, len - buf->len);
	dst = buf->buf;
	if (crlf_action == CRLF_AUTO || crlf_action == CRLF_AUTO_INPUT || crlf_action == CRLF_AUTO_CRLF) {
		/*
		 * If we guessed, we already know we rejected a file with
		 * lone CR, and we can strip a CR without looking at what
		 * follow it.
		 */
		do {
			unsigned char c = *src++;
			if (c != '\r')
				*dst++ = c;
		} while (--len);
	} else {
		do {
			unsigned char c = *src++;
			if (! (c == '\r' && (1 < len && *src == '\n')))
				*dst++ = c;
		} while (--len);
	}
	strbuf_setlen(buf, dst - buf->buf);
	return 1;
}

static int crlf_to_worktree(const char *path, const char *src, size_t len,
			    struct strbuf *buf, enum crlf_action crlf_action)
{
	char *to_free = NULL;
	struct text_stat stats;

	if (!len || output_eol(crlf_action) != EOL_CRLF)
		return 0;

	gather_stats(src, len, &stats);
<<<<<<< HEAD

	/* No "naked" LF? Nothing to convert, regardless. */
	if (!stats.lonelf)
		return 0;

	if (crlf_action == CRLF_AUTO || crlf_action == CRLF_AUTO_INPUT || crlf_action == CRLF_AUTO_CRLF) {
		/* If we have any CR or CRLF line endings, we do not touch it */
		/* This is the new safer autocrlf-handling */
		if (stats.lonecr || stats.crlf )
			return 0;

		if (convert_is_binary(len, &stats))
			return 0;
	}

=======
	if (!will_convert_lf_to_crlf(len, &stats, crlf_action))
		return 0;

>>>>>>> 6ebdac1b
	/* are we "faking" in place editing ? */
	if (src == buf->buf)
		to_free = strbuf_detach(buf, NULL);

	strbuf_grow(buf, len + stats.lonelf);
	for (;;) {
		const char *nl = memchr(src, '\n', len);
		if (!nl)
			break;
		if (nl > src && nl[-1] == '\r') {
			strbuf_add(buf, src, nl + 1 - src);
		} else {
			strbuf_add(buf, src, nl - src);
			strbuf_addstr(buf, "\r\n");
		}
		len -= nl + 1 - src;
		src  = nl + 1;
	}
	strbuf_add(buf, src, len);

	free(to_free);
	return 1;
}

struct filter_params {
	const char *src;
	unsigned long size;
	int fd;
	const char *cmd;
	const char *path;
};

static int filter_buffer_or_fd(int in, int out, void *data)
{
	/*
	 * Spawn cmd and feed the buffer contents through its stdin.
	 */
	struct child_process child_process = CHILD_PROCESS_INIT;
	struct filter_params *params = (struct filter_params *)data;
	int write_err, status;
	const char *argv[] = { NULL, NULL };

	/* apply % substitution to cmd */
	struct strbuf cmd = STRBUF_INIT;
	struct strbuf path = STRBUF_INIT;
	struct strbuf_expand_dict_entry dict[] = {
		{ "f", NULL, },
		{ NULL, NULL, },
	};

	/* quote the path to preserve spaces, etc. */
	sq_quote_buf(&path, params->path);
	dict[0].value = path.buf;

	/* expand all %f with the quoted path */
	strbuf_expand(&cmd, params->cmd, strbuf_expand_dict_cb, &dict);
	strbuf_release(&path);

	argv[0] = cmd.buf;

	child_process.argv = argv;
	child_process.use_shell = 1;
	child_process.in = -1;
	child_process.out = out;

	if (start_command(&child_process))
		return error("cannot fork to run external filter %s", params->cmd);

	sigchain_push(SIGPIPE, SIG_IGN);

	if (params->src) {
		write_err = (write_in_full(child_process.in,
					   params->src, params->size) < 0);
		if (errno == EPIPE)
			write_err = 0;
	} else {
		write_err = copy_fd(params->fd, child_process.in);
		if (write_err == COPY_WRITE_ERROR && errno == EPIPE)
			write_err = 0;
	}

	if (close(child_process.in))
		write_err = 1;
	if (write_err)
		error("cannot feed the input to external filter %s", params->cmd);

	sigchain_pop(SIGPIPE);

	status = finish_command(&child_process);
	if (status)
		error("external filter %s failed %d", params->cmd, status);

	strbuf_release(&cmd);
	return (write_err || status);
}

static int apply_filter(const char *path, const char *src, size_t len, int fd,
                        struct strbuf *dst, const char *cmd)
{
	/*
	 * Create a pipeline to have the command filter the buffer's
	 * contents.
	 *
	 * (child --> cmd) --> us
	 */
	int ret = 1;
	struct strbuf nbuf = STRBUF_INIT;
	struct async async;
	struct filter_params params;

	if (!cmd || !*cmd)
		return 0;

	if (!dst)
		return 1;

	memset(&async, 0, sizeof(async));
	async.proc = filter_buffer_or_fd;
	async.data = &params;
	async.out = -1;
	params.src = src;
	params.size = len;
	params.fd = fd;
	params.cmd = cmd;
	params.path = path;

	fflush(NULL);
	if (start_async(&async))
		return 0;	/* error was already reported */

	if (strbuf_read(&nbuf, async.out, len) < 0) {
		error("read from external filter %s failed", cmd);
		ret = 0;
	}
	if (close(async.out)) {
		error("read from external filter %s failed", cmd);
		ret = 0;
	}
	if (finish_async(&async)) {
		error("external filter %s failed", cmd);
		ret = 0;
	}

	if (ret) {
		strbuf_swap(dst, &nbuf);
	}
	strbuf_release(&nbuf);
	return ret;
}

static struct convert_driver {
	const char *name;
	struct convert_driver *next;
	const char *smudge;
	const char *clean;
	int required;
} *user_convert, **user_convert_tail;

static int read_convert_config(const char *var, const char *value, void *cb)
{
	const char *key, *name;
	int namelen;
	struct convert_driver *drv;

	/*
	 * External conversion drivers are configured using
	 * "filter.<name>.variable".
	 */
	if (parse_config_key(var, "filter", &name, &namelen, &key) < 0 || !name)
		return 0;
	for (drv = user_convert; drv; drv = drv->next)
		if (!strncmp(drv->name, name, namelen) && !drv->name[namelen])
			break;
	if (!drv) {
		drv = xcalloc(1, sizeof(struct convert_driver));
		drv->name = xmemdupz(name, namelen);
		*user_convert_tail = drv;
		user_convert_tail = &(drv->next);
	}

	/*
	 * filter.<name>.smudge and filter.<name>.clean specifies
	 * the command line:
	 *
	 *	command-line
	 *
	 * The command-line will not be interpolated in any way.
	 */

	if (!strcmp("smudge", key))
		return git_config_string(&drv->smudge, var, value);

	if (!strcmp("clean", key))
		return git_config_string(&drv->clean, var, value);

	if (!strcmp("required", key)) {
		drv->required = git_config_bool(var, value);
		return 0;
	}

	return 0;
}

static int count_ident(const char *cp, unsigned long size)
{
	/*
	 * "$Id: 0000000000000000000000000000000000000000 $" <=> "$Id$"
	 */
	int cnt = 0;
	char ch;

	while (size) {
		ch = *cp++;
		size--;
		if (ch != '$')
			continue;
		if (size < 3)
			break;
		if (memcmp("Id", cp, 2))
			continue;
		ch = cp[2];
		cp += 3;
		size -= 3;
		if (ch == '$')
			cnt++; /* $Id$ */
		if (ch != ':')
			continue;

		/*
		 * "$Id: ... "; scan up to the closing dollar sign and discard.
		 */
		while (size) {
			ch = *cp++;
			size--;
			if (ch == '$') {
				cnt++;
				break;
			}
			if (ch == '\n')
				break;
		}
	}
	return cnt;
}

static int ident_to_git(const char *path, const char *src, size_t len,
                        struct strbuf *buf, int ident)
{
	char *dst, *dollar;

	if (!ident || (src && !count_ident(src, len)))
		return 0;

	if (!buf)
		return 1;

	/* only grow if not in place */
	if (strbuf_avail(buf) + buf->len < len)
		strbuf_grow(buf, len - buf->len);
	dst = buf->buf;
	for (;;) {
		dollar = memchr(src, '$', len);
		if (!dollar)
			break;
		memmove(dst, src, dollar + 1 - src);
		dst += dollar + 1 - src;
		len -= dollar + 1 - src;
		src  = dollar + 1;

		if (len > 3 && !memcmp(src, "Id:", 3)) {
			dollar = memchr(src + 3, '$', len - 3);
			if (!dollar)
				break;
			if (memchr(src + 3, '\n', dollar - src - 3)) {
				/* Line break before the next dollar. */
				continue;
			}

			memcpy(dst, "Id$", 3);
			dst += 3;
			len -= dollar + 1 - src;
			src  = dollar + 1;
		}
	}
	memmove(dst, src, len);
	strbuf_setlen(buf, dst + len - buf->buf);
	return 1;
}

static int ident_to_worktree(const char *path, const char *src, size_t len,
                             struct strbuf *buf, int ident)
{
	unsigned char sha1[20];
	char *to_free = NULL, *dollar, *spc;
	int cnt;

	if (!ident)
		return 0;

	cnt = count_ident(src, len);
	if (!cnt)
		return 0;

	/* are we "faking" in place editing ? */
	if (src == buf->buf)
		to_free = strbuf_detach(buf, NULL);
	hash_sha1_file(src, len, "blob", sha1);

	strbuf_grow(buf, len + cnt * 43);
	for (;;) {
		/* step 1: run to the next '$' */
		dollar = memchr(src, '$', len);
		if (!dollar)
			break;
		strbuf_add(buf, src, dollar + 1 - src);
		len -= dollar + 1 - src;
		src  = dollar + 1;

		/* step 2: does it looks like a bit like Id:xxx$ or Id$ ? */
		if (len < 3 || memcmp("Id", src, 2))
			continue;

		/* step 3: skip over Id$ or Id:xxxxx$ */
		if (src[2] == '$') {
			src += 3;
			len -= 3;
		} else if (src[2] == ':') {
			/*
			 * It's possible that an expanded Id has crept its way into the
			 * repository, we cope with that by stripping the expansion out.
			 * This is probably not a good idea, since it will cause changes
			 * on checkout, which won't go away by stash, but let's keep it
			 * for git-style ids.
			 */
			dollar = memchr(src + 3, '$', len - 3);
			if (!dollar) {
				/* incomplete keyword, no more '$', so just quit the loop */
				break;
			}

			if (memchr(src + 3, '\n', dollar - src - 3)) {
				/* Line break before the next dollar. */
				continue;
			}

			spc = memchr(src + 4, ' ', dollar - src - 4);
			if (spc && spc < dollar-1) {
				/* There are spaces in unexpected places.
				 * This is probably an id from some other
				 * versioning system. Keep it for now.
				 */
				continue;
			}

			len -= dollar + 1 - src;
			src  = dollar + 1;
		} else {
			/* it wasn't a "Id$" or "Id:xxxx$" */
			continue;
		}

		/* step 4: substitute */
		strbuf_addstr(buf, "Id: ");
		strbuf_add(buf, sha1_to_hex(sha1), 40);
		strbuf_addstr(buf, " $");
	}
	strbuf_add(buf, src, len);

	free(to_free);
	return 1;
}

static enum crlf_action git_path_check_crlf(struct git_attr_check *check)
{
	const char *value = check->value;

	if (ATTR_TRUE(value))
		return CRLF_TEXT;
	else if (ATTR_FALSE(value))
		return CRLF_BINARY;
	else if (ATTR_UNSET(value))
		;
	else if (!strcmp(value, "input"))
		return CRLF_TEXT_INPUT;
	else if (!strcmp(value, "auto"))
		return CRLF_AUTO;
	return CRLF_UNDEFINED;
<<<<<<< HEAD
}

static enum eol git_path_check_eol(struct git_attr_check *check)
{
	const char *value = check->value;

	if (ATTR_UNSET(value))
		;
	else if (!strcmp(value, "lf"))
		return EOL_LF;
	else if (!strcmp(value, "crlf"))
		return EOL_CRLF;
	return EOL_UNSET;
}

=======
}

static enum eol git_path_check_eol(struct git_attr_check *check)
{
	const char *value = check->value;

	if (ATTR_UNSET(value))
		;
	else if (!strcmp(value, "lf"))
		return EOL_LF;
	else if (!strcmp(value, "crlf"))
		return EOL_CRLF;
	return EOL_UNSET;
}

>>>>>>> 6ebdac1b
static struct convert_driver *git_path_check_convert(struct git_attr_check *check)
{
	const char *value = check->value;
	struct convert_driver *drv;

	if (ATTR_TRUE(value) || ATTR_FALSE(value) || ATTR_UNSET(value))
		return NULL;
	for (drv = user_convert; drv; drv = drv->next)
		if (!strcmp(value, drv->name))
			return drv;
	return NULL;
}

static int git_path_check_ident(struct git_attr_check *check)
{
	const char *value = check->value;

	return !!ATTR_TRUE(value);
}

struct conv_attrs {
	struct convert_driver *drv;
	enum crlf_action attr_action; /* What attr says */
	enum crlf_action crlf_action; /* When no attr is set, use core.autocrlf */
	int ident;
};

static const char *conv_attr_name[] = {
	"crlf", "ident", "filter", "eol", "text",
};
#define NUM_CONV_ATTRS ARRAY_SIZE(conv_attr_name)

static void convert_attrs(struct conv_attrs *ca, const char *path)
{
	int i;
	static struct git_attr_check ccheck[NUM_CONV_ATTRS];

	if (!ccheck[0].attr) {
		for (i = 0; i < NUM_CONV_ATTRS; i++)
			ccheck[i].attr = git_attr(conv_attr_name[i]);
		user_convert_tail = &user_convert;
		git_config(read_convert_config, NULL);
	}

	if (!git_check_attr(path, NUM_CONV_ATTRS, ccheck)) {
		ca->crlf_action = git_path_check_crlf(ccheck + 4);
		if (ca->crlf_action == CRLF_UNDEFINED)
			ca->crlf_action = git_path_check_crlf(ccheck + 0);
		ca->attr_action = ca->crlf_action;
		ca->ident = git_path_check_ident(ccheck + 1);
		ca->drv = git_path_check_convert(ccheck + 2);
		if (ca->crlf_action != CRLF_BINARY) {
			enum eol eol_attr = git_path_check_eol(ccheck + 3);
			if (ca->crlf_action == CRLF_AUTO && eol_attr == EOL_LF)
				ca->crlf_action = CRLF_AUTO_INPUT;
			else if (ca->crlf_action == CRLF_AUTO && eol_attr == EOL_CRLF)
				ca->crlf_action = CRLF_AUTO_CRLF;
			else if (eol_attr == EOL_LF)
				ca->crlf_action = CRLF_TEXT_INPUT;
			else if (eol_attr == EOL_CRLF)
				ca->crlf_action = CRLF_TEXT_CRLF;
		}
		ca->attr_action = ca->crlf_action;
	} else {
		ca->drv = NULL;
		ca->crlf_action = CRLF_UNDEFINED;
		ca->ident = 0;
	}
	if (ca->crlf_action == CRLF_TEXT)
		ca->crlf_action = text_eol_is_crlf() ? CRLF_TEXT_CRLF : CRLF_TEXT_INPUT;
	if (ca->crlf_action == CRLF_UNDEFINED && auto_crlf == AUTO_CRLF_FALSE)
		ca->crlf_action = CRLF_BINARY;
	if (ca->crlf_action == CRLF_UNDEFINED && auto_crlf == AUTO_CRLF_TRUE)
		ca->crlf_action = CRLF_AUTO_CRLF;
	if (ca->crlf_action == CRLF_UNDEFINED && auto_crlf == AUTO_CRLF_INPUT)
		ca->crlf_action = CRLF_AUTO_INPUT;
}

int would_convert_to_git_filter_fd(const char *path)
{
	struct conv_attrs ca;

	convert_attrs(&ca, path);
	if (!ca.drv)
		return 0;

	/*
	 * Apply a filter to an fd only if the filter is required to succeed.
	 * We must die if the filter fails, because the original data before
	 * filtering is not available.
	 */
	if (!ca.drv->required)
		return 0;

	return apply_filter(path, NULL, 0, -1, NULL, ca.drv->clean);
}

const char *get_convert_attr_ascii(const char *path)
{
	struct conv_attrs ca;

	convert_attrs(&ca, path);
	switch (ca.attr_action) {
	case CRLF_UNDEFINED:
		return "";
	case CRLF_BINARY:
		return "-text";
	case CRLF_TEXT:
		return "text";
	case CRLF_TEXT_INPUT:
		return "text eol=lf";
	case CRLF_TEXT_CRLF:
		return "text eol=crlf";
	case CRLF_AUTO:
		return "text=auto";
	case CRLF_AUTO_CRLF:
		return "text=auto eol=crlf";
	case CRLF_AUTO_INPUT:
		return "text=auto eol=lf";
	}
	return "";
}

int convert_to_git(const char *path, const char *src, size_t len,
                   struct strbuf *dst, enum safe_crlf checksafe)
{
	int ret = 0;
	const char *filter = NULL;
	int required = 0;
	struct conv_attrs ca;

	convert_attrs(&ca, path);
	if (ca.drv) {
		filter = ca.drv->clean;
		required = ca.drv->required;
	}

	ret |= apply_filter(path, src, len, -1, dst, filter);
	if (!ret && required)
		die("%s: clean filter '%s' failed", path, ca.drv->name);

	if (ret && dst) {
		src = dst->buf;
		len = dst->len;
	}
	ret |= crlf_to_git(path, src, len, dst, ca.crlf_action, checksafe);
	if (ret && dst) {
		src = dst->buf;
		len = dst->len;
	}
	return ret | ident_to_git(path, src, len, dst, ca.ident);
}

void convert_to_git_filter_fd(const char *path, int fd, struct strbuf *dst,
			      enum safe_crlf checksafe)
{
	struct conv_attrs ca;
	convert_attrs(&ca, path);

	assert(ca.drv);
	assert(ca.drv->clean);

	if (!apply_filter(path, NULL, 0, fd, dst, ca.drv->clean))
		die("%s: clean filter '%s' failed", path, ca.drv->name);

	crlf_to_git(path, dst->buf, dst->len, dst, ca.crlf_action, checksafe);
	ident_to_git(path, dst->buf, dst->len, dst, ca.ident);
}

static int convert_to_working_tree_internal(const char *path, const char *src,
					    size_t len, struct strbuf *dst,
					    int normalizing)
{
	int ret = 0, ret_filter = 0;
	const char *filter = NULL;
	int required = 0;
	struct conv_attrs ca;

	convert_attrs(&ca, path);
	if (ca.drv) {
		filter = ca.drv->smudge;
		required = ca.drv->required;
	}

	ret |= ident_to_worktree(path, src, len, dst, ca.ident);
	if (ret) {
		src = dst->buf;
		len = dst->len;
	}
	/*
	 * CRLF conversion can be skipped if normalizing, unless there
	 * is a smudge filter.  The filter might expect CRLFs.
	 */
	if (filter || !normalizing) {
		ret |= crlf_to_worktree(path, src, len, dst, ca.crlf_action);
		if (ret) {
			src = dst->buf;
			len = dst->len;
		}
	}

	ret_filter = apply_filter(path, src, len, -1, dst, filter);
	if (!ret_filter && required)
		die("%s: smudge filter %s failed", path, ca.drv->name);

	return ret | ret_filter;
}

int convert_to_working_tree(const char *path, const char *src, size_t len, struct strbuf *dst)
{
	return convert_to_working_tree_internal(path, src, len, dst, 0);
}

int renormalize_buffer(const char *path, const char *src, size_t len, struct strbuf *dst)
{
	int ret = convert_to_working_tree_internal(path, src, len, dst, 1);
	if (ret) {
		src = dst->buf;
		len = dst->len;
	}
	return ret | convert_to_git(path, src, len, dst, SAFE_CRLF_RENORMALIZE);
}

/*****************************************************************
 *
 * Streaming conversion support
 *
 *****************************************************************/

typedef int (*filter_fn)(struct stream_filter *,
			 const char *input, size_t *isize_p,
			 char *output, size_t *osize_p);
typedef void (*free_fn)(struct stream_filter *);

struct stream_filter_vtbl {
	filter_fn filter;
	free_fn free;
};

struct stream_filter {
	struct stream_filter_vtbl *vtbl;
};

static int null_filter_fn(struct stream_filter *filter,
			  const char *input, size_t *isize_p,
			  char *output, size_t *osize_p)
{
	size_t count;

	if (!input)
		return 0; /* we do not keep any states */
	count = *isize_p;
	if (*osize_p < count)
		count = *osize_p;
	if (count) {
		memmove(output, input, count);
		*isize_p -= count;
		*osize_p -= count;
	}
	return 0;
}

static void null_free_fn(struct stream_filter *filter)
{
	; /* nothing -- null instances are shared */
}

static struct stream_filter_vtbl null_vtbl = {
	null_filter_fn,
	null_free_fn,
};

static struct stream_filter null_filter_singleton = {
	&null_vtbl,
};

int is_null_stream_filter(struct stream_filter *filter)
{
	return filter == &null_filter_singleton;
}


/*
 * LF-to-CRLF filter
 */

struct lf_to_crlf_filter {
	struct stream_filter filter;
	unsigned has_held:1;
	char held;
};

static int lf_to_crlf_filter_fn(struct stream_filter *filter,
				const char *input, size_t *isize_p,
				char *output, size_t *osize_p)
{
	size_t count, o = 0;
	struct lf_to_crlf_filter *lf_to_crlf = (struct lf_to_crlf_filter *)filter;

	/*
	 * We may be holding onto the CR to see if it is followed by a
	 * LF, in which case we would need to go to the main loop.
	 * Otherwise, just emit it to the output stream.
	 */
	if (lf_to_crlf->has_held && (lf_to_crlf->held != '\r' || !input)) {
		output[o++] = lf_to_crlf->held;
		lf_to_crlf->has_held = 0;
	}

	/* We are told to drain */
	if (!input) {
		*osize_p -= o;
		return 0;
	}

	count = *isize_p;
	if (count || lf_to_crlf->has_held) {
		size_t i;
		int was_cr = 0;

		if (lf_to_crlf->has_held) {
			was_cr = 1;
			lf_to_crlf->has_held = 0;
		}

		for (i = 0; o < *osize_p && i < count; i++) {
			char ch = input[i];

			if (ch == '\n') {
				output[o++] = '\r';
			} else if (was_cr) {
				/*
				 * Previous round saw CR and it is not followed
				 * by a LF; emit the CR before processing the
				 * current character.
				 */
				output[o++] = '\r';
			}

			/*
			 * We may have consumed the last output slot,
			 * in which case we need to break out of this
			 * loop; hold the current character before
			 * returning.
			 */
			if (*osize_p <= o) {
				lf_to_crlf->has_held = 1;
				lf_to_crlf->held = ch;
				continue; /* break but increment i */
			}

			if (ch == '\r') {
				was_cr = 1;
				continue;
			}

			was_cr = 0;
			output[o++] = ch;
		}

		*osize_p -= o;
		*isize_p -= i;

		if (!lf_to_crlf->has_held && was_cr) {
			lf_to_crlf->has_held = 1;
			lf_to_crlf->held = '\r';
		}
	}
	return 0;
}

static void lf_to_crlf_free_fn(struct stream_filter *filter)
{
	free(filter);
}

static struct stream_filter_vtbl lf_to_crlf_vtbl = {
	lf_to_crlf_filter_fn,
	lf_to_crlf_free_fn,
};

static struct stream_filter *lf_to_crlf_filter(void)
{
	struct lf_to_crlf_filter *lf_to_crlf = xcalloc(1, sizeof(*lf_to_crlf));

	lf_to_crlf->filter.vtbl = &lf_to_crlf_vtbl;
	return (struct stream_filter *)lf_to_crlf;
}

/*
 * Cascade filter
 */
#define FILTER_BUFFER 1024
struct cascade_filter {
	struct stream_filter filter;
	struct stream_filter *one;
	struct stream_filter *two;
	char buf[FILTER_BUFFER];
	int end, ptr;
};

static int cascade_filter_fn(struct stream_filter *filter,
			     const char *input, size_t *isize_p,
			     char *output, size_t *osize_p)
{
	struct cascade_filter *cas = (struct cascade_filter *) filter;
	size_t filled = 0;
	size_t sz = *osize_p;
	size_t to_feed, remaining;

	/*
	 * input -- (one) --> buf -- (two) --> output
	 */
	while (filled < sz) {
		remaining = sz - filled;

		/* do we already have something to feed two with? */
		if (cas->ptr < cas->end) {
			to_feed = cas->end - cas->ptr;
			if (stream_filter(cas->two,
					  cas->buf + cas->ptr, &to_feed,
					  output + filled, &remaining))
				return -1;
			cas->ptr += (cas->end - cas->ptr) - to_feed;
			filled = sz - remaining;
			continue;
		}

		/* feed one from upstream and have it emit into our buffer */
		to_feed = input ? *isize_p : 0;
		if (input && !to_feed)
			break;
		remaining = sizeof(cas->buf);
		if (stream_filter(cas->one,
				  input, &to_feed,
				  cas->buf, &remaining))
			return -1;
		cas->end = sizeof(cas->buf) - remaining;
		cas->ptr = 0;
		if (input) {
			size_t fed = *isize_p - to_feed;
			*isize_p -= fed;
			input += fed;
		}

		/* do we know that we drained one completely? */
		if (input || cas->end)
			continue;

		/* tell two to drain; we have nothing more to give it */
		to_feed = 0;
		remaining = sz - filled;
		if (stream_filter(cas->two,
				  NULL, &to_feed,
				  output + filled, &remaining))
			return -1;
		if (remaining == (sz - filled))
			break; /* completely drained two */
		filled = sz - remaining;
	}
	*osize_p -= filled;
	return 0;
}

static void cascade_free_fn(struct stream_filter *filter)
{
	struct cascade_filter *cas = (struct cascade_filter *)filter;
	free_stream_filter(cas->one);
	free_stream_filter(cas->two);
	free(filter);
}

static struct stream_filter_vtbl cascade_vtbl = {
	cascade_filter_fn,
	cascade_free_fn,
};

static struct stream_filter *cascade_filter(struct stream_filter *one,
					    struct stream_filter *two)
{
	struct cascade_filter *cascade;

	if (!one || is_null_stream_filter(one))
		return two;
	if (!two || is_null_stream_filter(two))
		return one;

	cascade = xmalloc(sizeof(*cascade));
	cascade->one = one;
	cascade->two = two;
	cascade->end = cascade->ptr = 0;
	cascade->filter.vtbl = &cascade_vtbl;
	return (struct stream_filter *)cascade;
}

/*
 * ident filter
 */
#define IDENT_DRAINING (-1)
#define IDENT_SKIPPING (-2)
struct ident_filter {
	struct stream_filter filter;
	struct strbuf left;
	int state;
	char ident[45]; /* ": x40 $" */
};

static int is_foreign_ident(const char *str)
{
	int i;

	if (!skip_prefix(str, "$Id: ", &str))
		return 0;
	for (i = 0; str[i]; i++) {
		if (isspace(str[i]) && str[i+1] != '$')
			return 1;
	}
	return 0;
}

static void ident_drain(struct ident_filter *ident, char **output_p, size_t *osize_p)
{
	size_t to_drain = ident->left.len;

	if (*osize_p < to_drain)
		to_drain = *osize_p;
	if (to_drain) {
		memcpy(*output_p, ident->left.buf, to_drain);
		strbuf_remove(&ident->left, 0, to_drain);
		*output_p += to_drain;
		*osize_p -= to_drain;
	}
	if (!ident->left.len)
		ident->state = 0;
}

static int ident_filter_fn(struct stream_filter *filter,
			   const char *input, size_t *isize_p,
			   char *output, size_t *osize_p)
{
	struct ident_filter *ident = (struct ident_filter *)filter;
	static const char head[] = "$Id";

	if (!input) {
		/* drain upon eof */
		switch (ident->state) {
		default:
			strbuf_add(&ident->left, head, ident->state);
		case IDENT_SKIPPING:
			/* fallthru */
		case IDENT_DRAINING:
			ident_drain(ident, &output, osize_p);
		}
		return 0;
	}

	while (*isize_p || (ident->state == IDENT_DRAINING)) {
		int ch;

		if (ident->state == IDENT_DRAINING) {
			ident_drain(ident, &output, osize_p);
			if (!*osize_p)
				break;
			continue;
		}

		ch = *(input++);
		(*isize_p)--;

		if (ident->state == IDENT_SKIPPING) {
			/*
			 * Skipping until '$' or LF, but keeping them
			 * in case it is a foreign ident.
			 */
			strbuf_addch(&ident->left, ch);
			if (ch != '\n' && ch != '$')
				continue;
			if (ch == '$' && !is_foreign_ident(ident->left.buf)) {
				strbuf_setlen(&ident->left, sizeof(head) - 1);
				strbuf_addstr(&ident->left, ident->ident);
			}
			ident->state = IDENT_DRAINING;
			continue;
		}

		if (ident->state < sizeof(head) &&
		    head[ident->state] == ch) {
			ident->state++;
			continue;
		}

		if (ident->state)
			strbuf_add(&ident->left, head, ident->state);
		if (ident->state == sizeof(head) - 1) {
			if (ch != ':' && ch != '$') {
				strbuf_addch(&ident->left, ch);
				ident->state = 0;
				continue;
			}

			if (ch == ':') {
				strbuf_addch(&ident->left, ch);
				ident->state = IDENT_SKIPPING;
			} else {
				strbuf_addstr(&ident->left, ident->ident);
				ident->state = IDENT_DRAINING;
			}
			continue;
		}

		strbuf_addch(&ident->left, ch);
		ident->state = IDENT_DRAINING;
	}
	return 0;
}

static void ident_free_fn(struct stream_filter *filter)
{
	struct ident_filter *ident = (struct ident_filter *)filter;
	strbuf_release(&ident->left);
	free(filter);
}

static struct stream_filter_vtbl ident_vtbl = {
	ident_filter_fn,
	ident_free_fn,
};

static struct stream_filter *ident_filter(const unsigned char *sha1)
{
	struct ident_filter *ident = xmalloc(sizeof(*ident));

	xsnprintf(ident->ident, sizeof(ident->ident),
		  ": %s $", sha1_to_hex(sha1));
	strbuf_init(&ident->left, 0);
	ident->filter.vtbl = &ident_vtbl;
	ident->state = 0;
	return (struct stream_filter *)ident;
}

/*
 * Return an appropriately constructed filter for the path, or NULL if
 * the contents cannot be filtered without reading the whole thing
 * in-core.
 *
 * Note that you would be crazy to set CRLF, smuge/clean or ident to a
 * large binary blob you would want us not to slurp into the memory!
 */
struct stream_filter *get_stream_filter(const char *path, const unsigned char *sha1)
{
	struct conv_attrs ca;
	struct stream_filter *filter = NULL;

	convert_attrs(&ca, path);
	if (ca.drv && (ca.drv->smudge || ca.drv->clean))
		return NULL;

	if (ca.crlf_action == CRLF_AUTO || ca.crlf_action == CRLF_AUTO_CRLF)
		return NULL;

	if (ca.ident)
		filter = ident_filter(sha1);

	if (output_eol(ca.crlf_action) == EOL_CRLF)
		filter = cascade_filter(filter, lf_to_crlf_filter());
	else
		filter = cascade_filter(filter, &null_filter_singleton);

	return filter;
}

void free_stream_filter(struct stream_filter *filter)
{
	filter->vtbl->free(filter);
}

int stream_filter(struct stream_filter *filter,
		  const char *input, size_t *isize_p,
		  char *output, size_t *osize_p)
{
	return filter->vtbl->filter(filter, input, isize_p, output, osize_p);
}<|MERGE_RESOLUTION|>--- conflicted
+++ resolved
@@ -115,7 +115,6 @@
 }
 
 static const char *gather_convert_stats_ascii(const char *data, unsigned long size)
-<<<<<<< HEAD
 {
 	unsigned int convert_stats = gather_convert_stats(data, size);
 
@@ -190,125 +189,25 @@
 }
 
 static void check_safe_crlf(const char *path, enum crlf_action crlf_action,
-                            struct text_stat *stats, enum safe_crlf checksafe)
-=======
->>>>>>> 6ebdac1b
-{
-	unsigned int convert_stats = gather_convert_stats(data, size);
-
-	if (convert_stats & CONVERT_STAT_BITS_BIN)
-		return "-text";
-	switch (convert_stats) {
-	case CONVERT_STAT_BITS_TXT_LF:
-		return "lf";
-	case CONVERT_STAT_BITS_TXT_CRLF:
-		return "crlf";
-	case CONVERT_STAT_BITS_TXT_LF | CONVERT_STAT_BITS_TXT_CRLF:
-		return "mixed";
-	default:
-		return "none";
-	}
-}
-
-<<<<<<< HEAD
-	if (output_eol(crlf_action) == EOL_LF) {
-=======
-const char *get_cached_convert_stats_ascii(const char *path)
-{
-	const char *ret;
-	unsigned long sz;
-	void *data = read_blob_data_from_cache(path, &sz);
-	ret = gather_convert_stats_ascii(data, sz);
-	free(data);
-	return ret;
-}
-
-const char *get_wt_convert_stats_ascii(const char *path)
-{
-	const char *ret = "";
-	struct strbuf sb = STRBUF_INIT;
-	if (strbuf_read_file(&sb, path, 0) >= 0)
-		ret = gather_convert_stats_ascii(sb.buf, sb.len);
-	strbuf_release(&sb);
-	return ret;
-}
-
-static int text_eol_is_crlf(void)
-{
-	if (auto_crlf == AUTO_CRLF_TRUE)
-		return 1;
-	else if (auto_crlf == AUTO_CRLF_INPUT)
-		return 0;
-	if (core_eol == EOL_CRLF)
-		return 1;
-	if (core_eol == EOL_UNSET && EOL_NATIVE == EOL_CRLF)
-		return 1;
-	return 0;
-}
-
-static enum eol output_eol(enum crlf_action crlf_action)
-{
-	switch (crlf_action) {
-	case CRLF_BINARY:
-		return EOL_UNSET;
-	case CRLF_TEXT_CRLF:
-		return EOL_CRLF;
-	case CRLF_TEXT_INPUT:
-		return EOL_LF;
-	case CRLF_UNDEFINED:
-	case CRLF_AUTO_CRLF:
-		return EOL_CRLF;
-	case CRLF_AUTO_INPUT:
-		return EOL_LF;
-	case CRLF_TEXT:
-	case CRLF_AUTO:
-		/* fall through */
-		return text_eol_is_crlf() ? EOL_CRLF : EOL_LF;
-	}
-	warning("Illegal crlf_action %d\n", (int)crlf_action);
-	return core_eol;
-}
-
-static void check_safe_crlf(const char *path, enum crlf_action crlf_action,
 			    struct text_stat *old_stats, struct text_stat *new_stats,
 			    enum safe_crlf checksafe)
 {
 	if (old_stats->crlf && !new_stats->crlf ) {
->>>>>>> 6ebdac1b
 		/*
 		 * CRLFs would not be restored by checkout
 		 */
-<<<<<<< HEAD
-		if (stats->crlf) {
-			if (checksafe == SAFE_CRLF_WARN)
-				warning("CRLF will be replaced by LF in %s.\nThe file will have its original line endings in your working directory.", path);
-			else /* i.e. SAFE_CRLF_FAIL */
-				die("CRLF would be replaced by LF in %s.", path);
-		}
-	} else if (output_eol(crlf_action) == EOL_CRLF) {
-=======
 		if (checksafe == SAFE_CRLF_WARN)
 			warning("CRLF will be replaced by LF in %s.\nThe file will have its original line endings in your working directory.", path);
 		else /* i.e. SAFE_CRLF_FAIL */
 			die("CRLF would be replaced by LF in %s.", path);
 	} else if (old_stats->lonelf && !new_stats->lonelf ) {
->>>>>>> 6ebdac1b
 		/*
 		 * CRLFs would be added by checkout
 		 */
-<<<<<<< HEAD
-		if (stats->lonelf) {
-			if (checksafe == SAFE_CRLF_WARN)
-				warning("LF will be replaced by CRLF in %s.\nThe file will have its original line endings in your working directory.", path);
-			else /* i.e. SAFE_CRLF_FAIL */
-				die("LF would be replaced by CRLF in %s", path);
-		}
-=======
 		if (checksafe == SAFE_CRLF_WARN)
 			warning("LF will be replaced by CRLF in %s.\nThe file will have its original line endings in your working directory.", path);
 		else /* i.e. SAFE_CRLF_FAIL */
 			die("LF would be replaced by CRLF in %s", path);
->>>>>>> 6ebdac1b
 	}
 }
 
@@ -326,8 +225,6 @@
 	return has_cr;
 }
 
-<<<<<<< HEAD
-=======
 static int will_convert_lf_to_crlf(size_t len, struct text_stat *stats,
 				   enum crlf_action crlf_action)
 {
@@ -350,7 +247,6 @@
 
 }
 
->>>>>>> 6ebdac1b
 static int crlf_to_git(const char *path, const char *src, size_t len,
 		       struct strbuf *buf,
 		       enum crlf_action crlf_action, enum safe_crlf checksafe)
@@ -384,14 +280,6 @@
 		if (checksafe == SAFE_CRLF_RENORMALIZE)
 			checksafe = SAFE_CRLF_FALSE;
 		else if (has_cr_in_index(path))
-<<<<<<< HEAD
-			return 0;
-	}
-	check_safe_crlf(path, crlf_action, &stats, checksafe);
-
-	/* Optimization: No CRLF? Nothing to convert, regardless. */
-	if (!stats.crlf)
-=======
 			convert_crlf_into_lf = 0;
 	}
 	if (checksafe && len) {
@@ -410,7 +298,6 @@
 		check_safe_crlf(path, crlf_action, &stats, &new_stats, checksafe);
 	}
 	if (!convert_crlf_into_lf)
->>>>>>> 6ebdac1b
 		return 0;
 
 	/*
@@ -456,27 +343,9 @@
 		return 0;
 
 	gather_stats(src, len, &stats);
-<<<<<<< HEAD
-
-	/* No "naked" LF? Nothing to convert, regardless. */
-	if (!stats.lonelf)
-		return 0;
-
-	if (crlf_action == CRLF_AUTO || crlf_action == CRLF_AUTO_INPUT || crlf_action == CRLF_AUTO_CRLF) {
-		/* If we have any CR or CRLF line endings, we do not touch it */
-		/* This is the new safer autocrlf-handling */
-		if (stats.lonecr || stats.crlf )
-			return 0;
-
-		if (convert_is_binary(len, &stats))
-			return 0;
-	}
-
-=======
 	if (!will_convert_lf_to_crlf(len, &stats, crlf_action))
 		return 0;
 
->>>>>>> 6ebdac1b
 	/* are we "faking" in place editing ? */
 	if (src == buf->buf)
 		to_free = strbuf_detach(buf, NULL);
@@ -864,7 +733,6 @@
 	else if (!strcmp(value, "auto"))
 		return CRLF_AUTO;
 	return CRLF_UNDEFINED;
-<<<<<<< HEAD
 }
 
 static enum eol git_path_check_eol(struct git_attr_check *check)
@@ -880,23 +748,6 @@
 	return EOL_UNSET;
 }
 
-=======
-}
-
-static enum eol git_path_check_eol(struct git_attr_check *check)
-{
-	const char *value = check->value;
-
-	if (ATTR_UNSET(value))
-		;
-	else if (!strcmp(value, "lf"))
-		return EOL_LF;
-	else if (!strcmp(value, "crlf"))
-		return EOL_CRLF;
-	return EOL_UNSET;
-}
-
->>>>>>> 6ebdac1b
 static struct convert_driver *git_path_check_convert(struct git_attr_check *check)
 {
 	const char *value = check->value;
